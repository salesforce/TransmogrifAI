--- conflicted
+++ resolved
@@ -374,14 +374,7 @@
         useGpgCmd()
         sign publishing.publications.mavenJava
     }
-<<<<<<< HEAD
-    sourcesJar.baseName = jar.baseName
-
-    artifacts { archives sourcesJar }
 }
 
 // run by Heroku to build docs
-task stage(dependsOn: ':docs:buildDocs')
-=======
-}
->>>>>>> 422a1984
+task stage(dependsOn: ':docs:buildDocs')