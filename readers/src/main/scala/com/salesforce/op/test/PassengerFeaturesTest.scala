/*
 * Copyright (c) 2017, Salesforce.com, Inc.
 * All rights reserved.
 *
 * Redistribution and use in source and binary forms, with or without
 * modification, are permitted provided that the following conditions are met:
 *
 * * Redistributions of source code must retain the above copyright notice, this
 *   list of conditions and the following disclaimer.
 *
 * * Redistributions in binary form must reproduce the above copyright notice,
 *   this list of conditions and the following disclaimer in the documentation
 *   and/or other materials provided with the distribution.
 *
 * * Neither the name of the copyright holder nor the names of its
 *   contributors may be used to endorse or promote products derived from
 *   this software without specific prior written permission.
 *
 * THIS SOFTWARE IS PROVIDED BY THE COPYRIGHT HOLDERS AND CONTRIBUTORS "AS IS"
 * AND ANY EXPRESS OR IMPLIED WARRANTIES, INCLUDING, BUT NOT LIMITED TO, THE
 * IMPLIED WARRANTIES OF MERCHANTABILITY AND FITNESS FOR A PARTICULAR PURPOSE ARE
 * DISCLAIMED. IN NO EVENT SHALL THE COPYRIGHT HOLDER OR CONTRIBUTORS BE LIABLE
 * FOR ANY DIRECT, INDIRECT, INCIDENTAL, SPECIAL, EXEMPLARY, OR CONSEQUENTIAL
 * DAMAGES (INCLUDING, BUT NOT LIMITED TO, PROCUREMENT OF SUBSTITUTE GOODS OR
 * SERVICES; LOSS OF USE, DATA, OR PROFITS; OR BUSINESS INTERRUPTION) HOWEVER
 * CAUSED AND ON ANY THEORY OF LIABILITY, WHETHER IN CONTRACT, STRICT LIABILITY,
 * OR TORT (INCLUDING NEGLIGENCE OR OTHERWISE) ARISING IN ANY WAY OUT OF THE USE
 * OF THIS SOFTWARE, EVEN IF ADVISED OF THE POSSIBILITY OF SUCH DAMAGE.
 */

package com.salesforce.op.test

import com.salesforce.op.aggregators.MaxReal
import com.salesforce.op.features.types._
import com.salesforce.op.features.{FeatureBuilder, OPFeature}
import org.joda.time.Duration
import PassengerFeaturesTest._


trait PassengerFeaturesTest {
  val age = FeatureBuilder.Real[Passenger].extract(new AgeExtract).aggregate(MaxReal).asPredictor
  val gender = FeatureBuilder.MultiPickList[Passenger].extract(new GenderAsMultiPickListExtract).asPredictor
  val genderPL = FeatureBuilder.PickList[Passenger].extract(new GenderAsPickListExtract).asPredictor
  val height = FeatureBuilder.RealNN[Passenger].extract(new HeightToRealNNExtract)
    .window(Duration.millis(300)).asPredictor
  val heightNoWindow = FeatureBuilder.Real[Passenger].extract(new HeightToRealExtract).asPredictor
  val weight = FeatureBuilder.Real[Passenger].extract(new WeightToRealExtract).asPredictor
  val description = FeatureBuilder.Text[Passenger].extract(new DescriptionExtract).asPredictor
  val boarded = FeatureBuilder.DateList[Passenger].extract(new BoardedToDateListExtract).asPredictor
  val stringMap = FeatureBuilder.TextMap[Passenger].extract(new StringMapExtract).asPredictor
  val numericMap = FeatureBuilder.RealMap[Passenger].extract(new NumericMapExtract).asPredictor
  val booleanMap = FeatureBuilder.BinaryMap[Passenger].extract(new BooleanMapExtract).asPredictor
  val survived = FeatureBuilder.Binary[Passenger].extract(new SurvivedExtract).asResponse
  val boardedTime = FeatureBuilder.Date[Passenger].extract(new BoardedToDateExtract).asPredictor
  val boardedTimeAsDateTime = FeatureBuilder.DateTime[Passenger].extract(new BoardedToDateTimeExtract).asPredictor

  val rawFeatures: Array[OPFeature] = Array(
    survived, age, gender, height, weight, description, boarded, stringMap, numericMap, booleanMap
  )

}

<<<<<<< HEAD
object PassengerFeaturesTestLambdas {
  private class GenderFn extends Function1[Passenger, MultiPickList] with Serializable {
    def apply(p: Passenger): MultiPickList = Set(p.getGender).toMultiPickList
  }

  private class GenderPLFn extends Function1[Passenger, PickList] with Serializable {
    def apply(p: Passenger): PickList = p.getGender.toPickList
  }

  private class HeightFn extends Function1[Passenger, RealNN] with Serializable {
    def apply(p: Passenger): RealNN = Option(p.getHeight).map(_.toDouble).toRealNN(0.0)
  }

  private class HeightToReal extends Function1[Passenger, Real] with Serializable {
    def apply(p: Passenger): Real = p.getHeight.toReal
  }

  private class WeightToReal extends Function1[Passenger, Real] with Serializable {
    def apply(p: Passenger): Real = p.getWeight.toReal
  }

  private class DescriptionFn extends Function1[Passenger, Text] with Serializable {
    def apply(p: Passenger): Text = p.getDescription.toText
  }

  private class BoardedToDL extends Function1[Passenger, DateList] with Serializable {
    def apply(p: Passenger): DateList = Seq(p.getBoarded.toLong).toDateList
  }

  private class StringMapFn extends Function1[Passenger, TextMap] with Serializable {
    def apply(p: Passenger): TextMap = p.getStringMap.toTextMap
  }

  private class NumericMapFn extends Function1[Passenger, RealMap] with Serializable {
    def apply(p: Passenger): RealMap = p.getNumericMap.toRealMap
  }

  private class BooleanMapFn extends Function1[Passenger, BinaryMap] with Serializable {
    def apply(p: Passenger): BinaryMap = p.getBooleanMap.toBinaryMap
  }

  private class SurvivedFn extends Function1[Passenger, Binary] with Serializable {
    def apply(p: Passenger): Binary = Option(p.getSurvived).map(_ == 1).toBinary
  }

  private class BoardedTimeFn extends Function1[Passenger, Date] with Serializable {
    def apply(p: Passenger): Date = p.getBoarded.toLong.toDate
  }

  private class BoardedDTFn extends Function1[Passenger, DateTime] with Serializable {
    def apply(p: Passenger): DateTime = p.getBoarded.toLong.toDateTime
  }

  private class AgeFn extends Function1[Passenger, Real] with Serializable {
    def apply(p: Passenger): Real = p.getAge.toReal
  }

  def genderFn: Passenger => MultiPickList = new GenderFn
  def genderPLFn: Passenger => PickList = new GenderPLFn
  def heightFn: Passenger => RealNN = new HeightFn
  def heightToReal: Passenger => Real = new HeightToReal
  def weightToReal: Passenger => Real = new WeightToReal
  def descriptionFn: Passenger => Text = new DescriptionFn
  def boardedToDL: Passenger => DateList = new BoardedToDL
  def stringMapFn: Passenger => TextMap = new StringMapFn
  def numericMapFn: Passenger => RealMap = new NumericMapFn
  def booleanMapFn: Passenger => BinaryMap = new BooleanMapFn
  def survivedFn: Passenger => Binary = new SurvivedFn
  def boardedTimeFn: Passenger => Date = new BoardedTimeFn
  def boardedDTFn: Passenger => DateTime = new BoardedDTFn
  def ageFn: Passenger => Real = new AgeFn
=======
object PassengerFeaturesTest {

  class GenderAsMultiPickListExtract extends Function1[Passenger, MultiPickList] with Serializable {
    def apply(p: Passenger): MultiPickList = Set(p.getGender).toMultiPickList
  }
  class GenderAsPickListExtract extends Function1[Passenger, PickList] with Serializable {
    def apply(p: Passenger): PickList = p.getGender.toPickList
  }
  class HeightToRealNNExtract extends Function1[Passenger, RealNN] with Serializable {
    def apply(p: Passenger): RealNN = Option(p.getHeight).map(_.toDouble).toRealNN(0.0)
  }
  class HeightToRealExtract extends Function1[Passenger, Real] with Serializable {
    def apply(p: Passenger): Real = p.getHeight.toReal
  }
  class WeightToRealExtract extends Function1[Passenger, Real] with Serializable {
    def apply(p: Passenger): Real = p.getWeight.toReal
  }
  class DescriptionExtract extends Function1[Passenger, Text] with Serializable {
    def apply(p: Passenger): Text = p.getDescription.toText
  }
  class BoardedToDateListExtract extends Function1[Passenger, DateList] with Serializable {
    def apply(p: Passenger): DateList = Seq(p.getBoarded.toLong).toDateList
  }
  class BoardedToDateExtract extends Function1[Passenger, Date] with Serializable {
    def apply(p: Passenger): Date = p.getBoarded.toLong.toDate
  }
  class BoardedToDateTimeExtract extends Function1[Passenger, DateTime] with Serializable {
    def apply(p: Passenger): DateTime = p.getBoarded.toLong.toDateTime
  }
  class SurvivedExtract extends Function1[Passenger, Binary] with Serializable {
    def apply(p: Passenger): Binary = Option(p.getSurvived).map(_ == 1).toBinary
  }
  class StringMapExtract extends Function1[Passenger, TextMap] with Serializable {
    def apply(p: Passenger): TextMap = p.getStringMap.toTextMap
  }
  class NumericMapExtract extends Function1[Passenger, RealMap] with Serializable {
    def apply(p: Passenger): RealMap = p.getNumericMap.toRealMap
  }
  class BooleanMapExtract extends Function1[Passenger, BinaryMap] with Serializable {
    def apply(p: Passenger): BinaryMap = p.getBooleanMap.toBinaryMap
  }
  class AgeExtract extends Function1[Passenger, Real] with Serializable {
    def apply(p: Passenger): Real = p.getAge.toReal
  }

>>>>>>> e1bab3b9
}<|MERGE_RESOLUTION|>--- conflicted
+++ resolved
@@ -60,79 +60,6 @@
 
 }
 
-<<<<<<< HEAD
-object PassengerFeaturesTestLambdas {
-  private class GenderFn extends Function1[Passenger, MultiPickList] with Serializable {
-    def apply(p: Passenger): MultiPickList = Set(p.getGender).toMultiPickList
-  }
-
-  private class GenderPLFn extends Function1[Passenger, PickList] with Serializable {
-    def apply(p: Passenger): PickList = p.getGender.toPickList
-  }
-
-  private class HeightFn extends Function1[Passenger, RealNN] with Serializable {
-    def apply(p: Passenger): RealNN = Option(p.getHeight).map(_.toDouble).toRealNN(0.0)
-  }
-
-  private class HeightToReal extends Function1[Passenger, Real] with Serializable {
-    def apply(p: Passenger): Real = p.getHeight.toReal
-  }
-
-  private class WeightToReal extends Function1[Passenger, Real] with Serializable {
-    def apply(p: Passenger): Real = p.getWeight.toReal
-  }
-
-  private class DescriptionFn extends Function1[Passenger, Text] with Serializable {
-    def apply(p: Passenger): Text = p.getDescription.toText
-  }
-
-  private class BoardedToDL extends Function1[Passenger, DateList] with Serializable {
-    def apply(p: Passenger): DateList = Seq(p.getBoarded.toLong).toDateList
-  }
-
-  private class StringMapFn extends Function1[Passenger, TextMap] with Serializable {
-    def apply(p: Passenger): TextMap = p.getStringMap.toTextMap
-  }
-
-  private class NumericMapFn extends Function1[Passenger, RealMap] with Serializable {
-    def apply(p: Passenger): RealMap = p.getNumericMap.toRealMap
-  }
-
-  private class BooleanMapFn extends Function1[Passenger, BinaryMap] with Serializable {
-    def apply(p: Passenger): BinaryMap = p.getBooleanMap.toBinaryMap
-  }
-
-  private class SurvivedFn extends Function1[Passenger, Binary] with Serializable {
-    def apply(p: Passenger): Binary = Option(p.getSurvived).map(_ == 1).toBinary
-  }
-
-  private class BoardedTimeFn extends Function1[Passenger, Date] with Serializable {
-    def apply(p: Passenger): Date = p.getBoarded.toLong.toDate
-  }
-
-  private class BoardedDTFn extends Function1[Passenger, DateTime] with Serializable {
-    def apply(p: Passenger): DateTime = p.getBoarded.toLong.toDateTime
-  }
-
-  private class AgeFn extends Function1[Passenger, Real] with Serializable {
-    def apply(p: Passenger): Real = p.getAge.toReal
-  }
-
-  def genderFn: Passenger => MultiPickList = new GenderFn
-  def genderPLFn: Passenger => PickList = new GenderPLFn
-  def heightFn: Passenger => RealNN = new HeightFn
-  def heightToReal: Passenger => Real = new HeightToReal
-  def weightToReal: Passenger => Real = new WeightToReal
-  def descriptionFn: Passenger => Text = new DescriptionFn
-  def boardedToDL: Passenger => DateList = new BoardedToDL
-  def stringMapFn: Passenger => TextMap = new StringMapFn
-  def numericMapFn: Passenger => RealMap = new NumericMapFn
-  def booleanMapFn: Passenger => BinaryMap = new BooleanMapFn
-  def survivedFn: Passenger => Binary = new SurvivedFn
-  def boardedTimeFn: Passenger => Date = new BoardedTimeFn
-  def boardedDTFn: Passenger => DateTime = new BoardedDTFn
-  def ageFn: Passenger => Real = new AgeFn
-=======
 object PassengerFeaturesTest {
 
   class GenderAsMultiPickListExtract extends Function1[Passenger, MultiPickList] with Serializable {
@@ -178,5 +105,4 @@
     def apply(p: Passenger): Real = p.getAge.toReal
   }
 
->>>>>>> e1bab3b9
 }