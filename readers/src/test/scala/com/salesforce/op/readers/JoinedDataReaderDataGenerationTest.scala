--- conflicted
+++ resolved
@@ -30,11 +30,7 @@
 
 package com.salesforce.op.readers
 
-<<<<<<< HEAD
-import com.salesforce.op.aggregators.{CustomMonoidAggregator, CutOffTime}
-=======
 import com.salesforce.op.aggregators.{CutOffTime, MaxRealNN, MinRealNN}
->>>>>>> 6688ef56
 import com.salesforce.op.features.types._
 import com.salesforce.op.features.{FeatureBuilder, OPFeature}
 import com.salesforce.op.test._
@@ -55,21 +51,13 @@
   val newWeight =
     FeatureBuilder.RealNN[PassengerCSV]
       .extract(_.getWeight.toDouble.toRealNN)
-<<<<<<< HEAD
-      .aggregate(TestMinCustomMonoidAggregator)
-=======
       .aggregate(MinRealNN)
->>>>>>> 6688ef56
       .asPredictor
 
   val newHeight =
     FeatureBuilder.RealNN[PassengerCSV]
       .extract(_.getHeight.toDouble.toRealNN)
-<<<<<<< HEAD
-      .aggregate(TestMaxCustomMonoidAggregator)
-=======
       .aggregate(MaxRealNN)
->>>>>>> 6688ef56
       .asPredictor
 
   val recordTime = FeatureBuilder.DateTime[PassengerCSV].extract(_.getRecordDate.toLong.toDateTime).asPredictor
@@ -334,11 +322,4 @@
         DateTime(1471046200L), DateTime(1471046400L))
   }
 
-}
-
-object TestMinCustomMonoidAggregator extends CustomMonoidAggregator[RealNN](zero = Some(Double.MaxValue),
-  (a, b) => Some(math.min(a.v.getOrElse(0.0), b.v.getOrElse(0.0))))
-
-
-object TestMaxCustomMonoidAggregator extends CustomMonoidAggregator[RealNN](
-  zero = Some(0.0), (a, b) => Some(math.max(a.v.getOrElse(0.0), b.v.getOrElse(0.0))))+}