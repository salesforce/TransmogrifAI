--- conflicted
+++ resolved
@@ -61,16 +61,8 @@
 }
 
 object SequenceTransformerTest {
-<<<<<<< HEAD
-  private class Fn extends Function1[Seq[Real], MultiPickList] with Serializable {
-    def apply(value: Seq[Real]): MultiPickList = MultiPickList(value.flatMap(_.v.map(_.toString)).toSet)
-  }
-
-  def fn: Seq[Real] => MultiPickList = new Fn
-=======
 
   class Fun extends Function1[Seq[Real], MultiPickList] with Serializable {
     def apply(value: Seq[Real]): MultiPickList = MultiPickList(value.flatMap(_.v.map(_.toString)).toSet)
   }
->>>>>>> e1bab3b9
 }