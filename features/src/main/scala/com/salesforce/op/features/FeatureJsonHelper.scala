/*
 * Copyright (c) 2017, Salesforce.com, Inc.
 * All rights reserved.
 *
 * Redistribution and use in source and binary forms, with or without
 * modification, are permitted provided that the following conditions are met:
 *
 * * Redistributions of source code must retain the above copyright notice, this
 *   list of conditions and the following disclaimer.
 *
 * * Redistributions in binary form must reproduce the above copyright notice,
 *   this list of conditions and the following disclaimer in the documentation
 *   and/or other materials provided with the distribution.
 *
 * * Neither the name of the copyright holder nor the names of its
 *   contributors may be used to endorse or promote products derived from
 *   this software without specific prior written permission.
 *
 * THIS SOFTWARE IS PROVIDED BY THE COPYRIGHT HOLDERS AND CONTRIBUTORS "AS IS"
 * AND ANY EXPRESS OR IMPLIED WARRANTIES, INCLUDING, BUT NOT LIMITED TO, THE
 * IMPLIED WARRANTIES OF MERCHANTABILITY AND FITNESS FOR A PARTICULAR PURPOSE ARE
 * DISCLAIMED. IN NO EVENT SHALL THE COPYRIGHT HOLDER OR CONTRIBUTORS BE LIABLE
 * FOR ANY DIRECT, INDIRECT, INCIDENTAL, SPECIAL, EXEMPLARY, OR CONSEQUENTIAL
 * DAMAGES (INCLUDING, BUT NOT LIMITED TO, PROCUREMENT OF SUBSTITUTE GOODS OR
 * SERVICES; LOSS OF USE, DATA, OR PROFITS; OR BUSINESS INTERRUPTION) HOWEVER
 * CAUSED AND ON ANY THEORY OF LIABILITY, WHETHER IN CONTRACT, STRICT LIABILITY,
 * OR TORT (INCLUDING NEGLIGENCE OR OTHERWISE) ARISING IN ANY WAY OUT OF THE USE
 * OF THIS SOFTWARE, EVEN IF ADVISED OF THE POSSIBILITY OF SUCH DAMAGE.
 */

package com.salesforce.op.features

import com.salesforce.op.features.types._
import com.salesforce.op.stages.{OPStage, OpPipelineStage}
import com.salesforce.op.utils.json.JsonUtils
import org.apache.spark.sql.types.Metadata
import org.json4s.JsonAST.{JObject, JValue}
import org.json4s.JsonDSL._
import org.json4s.jackson.JsonMethods
import org.json4s.jackson.JsonMethods._
import org.json4s.{DefaultFormats, Formats, JArray}
<<<<<<< HEAD
import com.salesforce.op.utils.spark.RichMetadata._
=======
>>>>>>> 0a461e9d

import scala.reflect.runtime.universe.WeakTypeTag
import scala.util.Try


/**
 * Feature Json helper class allowing to/from Json marshalling of a single feature instance
 */
object FeatureJsonHelper {

  implicit val jsonFormats: Formats = DefaultFormats

  /**
   * Convert this feature to json object
   *
   * @return json object for feature
   */
  def toJson(f: OPFeature): JObject = {
    ("typeName" -> f.typeName) ~
      ("uid" -> f.uid) ~
      ("name" -> f.name) ~
      ("isResponse" -> f.isResponse) ~
      ("originStage" -> f.originStage.uid) ~
      ("parents" -> f.parents.map(_.uid)) ~
      ("distributions" -> f.distributions.map(JsonUtils.toJsonString(_, false))) ~
<<<<<<< HEAD
      ("metadata" -> f.metadata.map(_.toString))
=======
      ("metadata" -> f.metadata.map(JsonUtils.toJsonString(_, false)))
>>>>>>> 0a461e9d
  }

  /**
   * Convert this feature to json string
   *
   * @param pretty should pretty print
   * @return json string for feature
   */
  def toJsonString(f: OPFeature, pretty: Boolean = false): String = {
    val json = render(toJson(f))
    if (pretty) JsonMethods.pretty(json) else compact(json)
  }

  /**
   * Convert json back into a feature instance
   *
   * @param json     a json string of a single feature
   * @param stages   a map of all op pipeline stages by uid
   * @param features a map of all op pipeline features by uid
   *
   * @return new feature instance
   */
  def fromJsonString(
    json: String,
    stages: Map[String, OPStage],
    features: Map[String, OPFeature]
  ): Try[OPFeature] = {
    for {
      json <- Try(parse(json).asInstanceOf[JObject])
      feature <- fromJson(json, stages, features)
    } yield feature
  }

  /**
   * Convert json back into a feature instance
   *
   * @param json     a json value of a single feature
   * @param stages   a map of all op pipeline stages by uid
   * @param features a map of all op pipeline features by uid
   *
   * @return new feature instance
   */
  def fromJson(
    json: JValue,
    stages: Map[String, OPStage],
    features: Map[String, OPFeature]
  ): Try[OPFeature] = Try {
    val typeName = (json \ "typeName").extract[String]
    val uid = (json \ "uid").extract[String]
    val name = (json \ "name").extract[String]
    val isResponse = (json \ "isResponse").extract[Boolean]
    val originStageUid = (json \ "originStage").extract[String]
    val parentUids = (json \ "parents").extract[Array[String]]
    // TODO move base class so this can work
    // val distributions = (json \ "distributions").extract[Array[String]]
    // .flatMap(JsonUtils.fromString[FeatureDistribution](_).toOption)
    val metadata = (json \ "metadata").extractOpt[String]
<<<<<<< HEAD
      .map(Metadata.fromJson)
=======
      .flatMap(JsonUtils.fromString[Metadata](_).toOption)
>>>>>>> 0a461e9d

    val originStage: Option[OPStage] = stages.get(originStageUid)
    if (originStage.isEmpty) {
      throw new RuntimeException(s"Origin stage $originStageUid not found for feature $name ($uid)")
    }

    // Order is important and so are duplicates, eg f = f1 + f1 has 2 parents but both the same feature
    val parents: Seq[OPFeature] = parentUids.flatMap(id => features.get(id))
    if (parents.length != parentUids.length) {
      throw new RuntimeException(s"Not all the parent features were found for feature $name ($uid)")
    }

    val wtt = FeatureType.featureTypeTag(typeName).asInstanceOf[WeakTypeTag[FeatureType]]
    Feature[FeatureType](
      uid = uid,
      name = name,
      isResponse = isResponse,
      parents = parents,
      originStage = originStage.get.asInstanceOf[OpPipelineStage[FeatureType]],
      distributions = Seq.empty,
      metadata = metadata
    )(wtt = wtt)

  }

}<|MERGE_RESOLUTION|>--- conflicted
+++ resolved
@@ -38,11 +38,7 @@
 import org.json4s.JsonDSL._
 import org.json4s.jackson.JsonMethods
 import org.json4s.jackson.JsonMethods._
-import org.json4s.{DefaultFormats, Formats, JArray}
-<<<<<<< HEAD
-import com.salesforce.op.utils.spark.RichMetadata._
-=======
->>>>>>> 0a461e9d
+import org.json4s.{DefaultFormats, Formats}
 
 import scala.reflect.runtime.universe.WeakTypeTag
 import scala.util.Try
@@ -68,11 +64,7 @@
       ("originStage" -> f.originStage.uid) ~
       ("parents" -> f.parents.map(_.uid)) ~
       ("distributions" -> f.distributions.map(JsonUtils.toJsonString(_, false))) ~
-<<<<<<< HEAD
       ("metadata" -> f.metadata.map(_.toString))
-=======
-      ("metadata" -> f.metadata.map(JsonUtils.toJsonString(_, false)))
->>>>>>> 0a461e9d
   }
 
   /**
@@ -129,12 +121,7 @@
     // TODO move base class so this can work
     // val distributions = (json \ "distributions").extract[Array[String]]
     // .flatMap(JsonUtils.fromString[FeatureDistribution](_).toOption)
-    val metadata = (json \ "metadata").extractOpt[String]
-<<<<<<< HEAD
-      .map(Metadata.fromJson)
-=======
-      .flatMap(JsonUtils.fromString[Metadata](_).toOption)
->>>>>>> 0a461e9d
+    val metadata = (json \ "metadata").extractOpt[String].map(Metadata.fromJson)
 
     val originStage: Option[OPStage] = stages.get(originStageUid)
     if (originStage.isEmpty) {
