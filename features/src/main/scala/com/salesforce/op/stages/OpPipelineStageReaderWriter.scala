--- conflicted
+++ resolved
@@ -215,12 +215,8 @@
       EnumEntrySerializer.json4s[TimePeriod](TimePeriod) +
       EnumEntrySerializer.json4s[FeatureDistributionType](FeatureDistributionType) +
       EnumEntrySerializer.json4s[CombinationStrategy](CombinationStrategy) +
-<<<<<<< HEAD
       EnumEntrySerializer.json4s[SmartTextVectorizerAction](SmartTextVectorizerAction) +
-      GenderDetectStrategy.json4s
-=======
       GenderDetectStrategy.json4s +
->>>>>>> b51e14b1
       new SpecialDoubleSerializer
 
 }
