// scalastyle:off header.matches
/*
 * Modifications: (c) 2017, Salesforce.com, Inc.
 *
 * Licensed to the Apache Software Foundation (ASF) under one or more
 * contributor license agreements.  See the NOTICE file distributed with
 * this work for additional information regarding copyright ownership.
 * The ASF licenses this file to You under the Apache License, Version 2.0
 * (the "License"); you may not use this file except in compliance with
 * the License.  You may obtain a copy of the License at
 *
 *    http://www.apache.org/licenses/LICENSE-2.0
 *
 * Unless required by applicable law or agreed to in writing, software
 * distributed under the License is distributed on an "AS IS" BASIS,
 * WITHOUT WARRANTIES OR CONDITIONS OF ANY KIND, either express or implied.
 * See the License for the specific language governing permissions and
 * limitations under the License.
 */

package org.apache.spark.ml

import com.salesforce.op.stages.OpPipelineStageBase
import com.salesforce.op.stages.OpPipelineStageReaderWriter.FieldNames._
import org.apache.spark.ml.param.ParamPair
import org.apache.spark.ml.util.{DefaultParamsReader, DefaultParamsWriter}
import org.json4s.JsonDSL._
import org.json4s._
import org.json4s.jackson.JsonMethods._

/**
 * Direct wrappers for ml private [[DefaultParamsWriter]] and [[DefaultParamsReader]]
 * needed to read/write Spark stages in OP
 */
case object SparkDefaultParamsReadWrite {

  type Metadata = DefaultParamsReader.Metadata

  implicit val formats = DefaultFormats

  /**
   * Helper for [[OpPipelineStageWriter]] which extracts the JSON to save.
   * This is useful for ensemble models which need to save metadata for many sub-models.
   *
   * Note: this method was taken from DefaultParamsWriter.getMetadataToSave,
   * but modified to avoid requiring Spark session instead use `org.apache.spark.SPARK_VERSION`
   *
   * @see [[OpPipelineStageWriter]] for details on what this includes.
   */
  def getMetadataToSave(
    instance: OpPipelineStageBase,
    extraMetadata: Option[JObject] = None,
    paramMap: Option[JValue] = None
  ): JObject = {
    val uid = instance.uid
    val cls = instance.getClass.getName
    val params = instance.paramMap.toSeq
    val defaultParams = instance.defaultParamMap.toSeq
    val jsonParams = paramMap.getOrElse(render(params.map { case ParamPair(p, v) =>
      p.name -> parse(p.jsonEncode(v))
    }.toList))
    val jsonDefaultParams = render(defaultParams.map { case ParamPair(p, v) =>
      p.name -> parse(p.jsonEncode(v))
    }.toList)
    val basicMetadata = (Class.entryName -> cls) ~
      (Timestamp.entryName -> System.currentTimeMillis()) ~
      (SparkVersion.entryName -> org.apache.spark.SPARK_VERSION) ~
      (Uid.entryName -> uid) ~
      (ParamMap.entryName -> jsonParams) ~
      (DefaultParamMap.entryName -> jsonDefaultParams)
    val metadata = extraMetadata match {
      case Some(jObject) =>
        basicMetadata ~ jObject
      case None =>
        basicMetadata
    }
    metadata
  }

  /**
   * Parse metadata JSON string produced by [[DefaultParamsWriter.getMetadataToSave()]].
   * This is a helper function for [[loadMetadata()]].
   *
   * Note: this method was taken from [[DefaultParamsWriter.parseMetadata]],
   * but modified to avoid failing on loading of Spark models prior to 2.4.x
   *
   * @param metadataStr  JSON string of metadata
   * @param expectedClassName  If non empty, this is checked against the loaded metadata.
   * @throws IllegalArgumentException if expectedClassName is specified and does not match metadata
   */
  def parseMetadata(metadataStr: String, expectedClassName: String = ""): Metadata = {
    val metadata = parse(metadataStr)

    val className = (metadata \ Class.entryName).extract[String]
    val uid = (metadata \ Uid.entryName).extract[String]
    val timestamp = (metadata \ Timestamp.entryName).extract[Long]
    val sparkVersion = (metadata \ SparkVersion.entryName).extract[String]
    val params = metadata \ ParamMap.entryName
    val defaultParams = metadata \ DefaultParamMap.entryName
    if (expectedClassName.nonEmpty) {
<<<<<<< HEAD
      require(className == expectedClassName, "Error loading metadata: Expected class name" +
=======
      require(className == expectedClassName, s"Error loading metadata: Expected class name" +
>>>>>>> cc1dc4a2
        s" $expectedClassName but found class name $className")
    }
    // ******************************************************************************************
    /*
     * Backward compatible fix for models trained with older versions of Spark (prior to 2.4.x).
     * The change introduced in https://github.com/apache/spark/pull/20633 added serialization of
     * default params, older models won't have them and fail to load.
     */
    val defaultParamsFix = if (defaultParams == JNothing) JObject() else defaultParams
    // ******************************************************************************************

    new Metadata(className, uid, timestamp, sparkVersion, params, defaultParamsFix, metadata, metadataStr)
  }

  /**
   * Extract Params from metadata, and set them in the instance.
   * This works if all Params (except params included by `skipParams` list) implement
   * [[org.apache.spark.ml.param.Param.jsonDecode()]].
   *
   * @param skipParams The params included in `skipParams` won't be set. This is useful if some
   *                   params don't implement [[org.apache.spark.ml.param.Param.jsonDecode()]]
   *                   and need special handling.
   */
  def getAndSetParams(stage: OpPipelineStageBase, metadata: Metadata, skipParams: Option[List[String]] = None): Unit =
    metadata.getAndSetParams(stage, skipParams)

}<|MERGE_RESOLUTION|>--- conflicted
+++ resolved
@@ -98,11 +98,7 @@
     val params = metadata \ ParamMap.entryName
     val defaultParams = metadata \ DefaultParamMap.entryName
     if (expectedClassName.nonEmpty) {
-<<<<<<< HEAD
-      require(className == expectedClassName, "Error loading metadata: Expected class name" +
-=======
       require(className == expectedClassName, s"Error loading metadata: Expected class name" +
->>>>>>> cc1dc4a2
         s" $expectedClassName but found class name $className")
     }
     // ******************************************************************************************
