--- conflicted
+++ resolved
@@ -43,11 +43,7 @@
 import enumeratum.{Enum, EnumEntry}
 import org.apache.spark.broadcast.Broadcast
 import org.apache.spark.internal.Logging
-<<<<<<< HEAD
 import org.apache.spark.ml.param._
-=======
-import org.apache.spark.ml.param.{BooleanParam, DoubleParam, IntParam, ParamValidators, Params}
->>>>>>> 8ed02bd0
 import org.apache.spark.sql.{Encoder, Encoders, SparkSession}
 
 import scala.io.Source
@@ -401,17 +397,6 @@
   setDefault(ignoreNulls, true)
   def setIgnoreNulls(value: Boolean): this.type = set(ignoreNulls, value)
 
-<<<<<<< HEAD
-  val sensitiveFeatureMode: Param[String] = new Param[String](this, "sensitiveFeatureMode",
-    "Whether to detect sensitive features and how to handle them",
-    (value: String) => SensitiveFeatureMode.withNameInsensitiveOption(value).isDefined
-  )
-  setDefault(sensitiveFeatureMode, SensitiveFeatureMode.Off.toString)
-  def setSensitiveFeatureMode(v: SensitiveFeatureMode): this.type = set(sensitiveFeatureMode, v.entryName)
-  def getSensitiveFeatureMode: SensitiveFeatureMode = SensitiveFeatureMode.withNameInsensitive($(sensitiveFeatureMode))
-  def shouldRemoveSensitive: Boolean = {
-    SensitiveFeatureMode.withNameInsensitive($(sensitiveFeatureMode)) == SensitiveFeatureMode.DetectAndRemove
-=======
   val guard_maxNumberOfTokens = new IntParam(
     parent = this,
     name = "guard_maxNumberOfTokens",
@@ -495,6 +480,16 @@
     set(guard_minStdDev, minStdDev)
     set(guard_minCountForUniqueCheck, minCountForUniqueCheck)
     set(guard_minUniqueCheck, minUniqueCheck)
->>>>>>> 8ed02bd0
+  }
+
+  val sensitiveFeatureMode: Param[String] = new Param[String](this, "sensitiveFeatureMode",
+    "Whether to detect sensitive features and how to handle them",
+    (value: String) => SensitiveFeatureMode.withNameInsensitiveOption(value).isDefined
+  )
+  setDefault(sensitiveFeatureMode, SensitiveFeatureMode.Off.toString)
+  def setSensitiveFeatureMode(v: SensitiveFeatureMode): this.type = set(sensitiveFeatureMode, v.entryName)
+  def getSensitiveFeatureMode: SensitiveFeatureMode = SensitiveFeatureMode.withNameInsensitive($(sensitiveFeatureMode))
+  def shouldRemoveSensitive: Boolean = {
+    SensitiveFeatureMode.withNameInsensitive($(sensitiveFeatureMode)) == SensitiveFeatureMode.DetectAndRemove
   }
 }