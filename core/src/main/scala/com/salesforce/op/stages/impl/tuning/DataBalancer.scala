--- conflicted
+++ resolved
@@ -180,32 +180,18 @@
     balanced.persist()
   }
 
-<<<<<<< HEAD
-  private def splitNegativePositive(data: Dataset[Row]): Seq[DataFrame] = {
-    val labelColOpt = if (isSet(labelColumnName)) {
-      Some(data($(labelColumnName)))
-    } else if (data.columns.length > 0) {
-      Some(data(data.columns(0)))
-    } else {
-      None
-=======
   private def splitNegativePositive(data: DataFrame): Seq[DataFrame] = {
     val labelColOpt = if (isSet(labelColumnName)) {
       Option(data($(labelColumnName)))
     } else {
       // empty dataframes in tests don't have schema
       Try(data(data.columns(0))).toOption
->>>>>>> 27992db9
     }
 
     Seq(0.0, 1.0).flatMap { labelVal =>
       labelColOpt
         .map(labelCol => data.filter(labelCol === labelVal))
-<<<<<<< HEAD
-        .orElse(Some(data)) // empty data frame
-=======
         .orElse(Option(data)) // empty data frame
->>>>>>> 27992db9
     }
   }
 
