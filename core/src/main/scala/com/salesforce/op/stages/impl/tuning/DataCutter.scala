--- conflicted
+++ resolved
@@ -32,11 +32,7 @@
 
 import com.salesforce.op.UID
 import com.salesforce.op.stages.impl.selector.ModelSelectorNames
-<<<<<<< HEAD
-import org.apache.spark.ml.attribute.NominalAttribute
-=======
 import org.apache.spark.ml.attribute.{MetadataHelper, NominalAttribute}
->>>>>>> 27992db9
 import org.apache.spark.ml.param._
 import org.apache.spark.sql.DataFrame
 import org.apache.spark.sql.functions._
@@ -92,9 +88,11 @@
    * @return Parameters set in examining data
    */
   override def preValidationPrepare(data: DataFrame): PrevalidationVal = {
-<<<<<<< HEAD
-    val labelColName = if (isSet(labelColumnName)) getLabelColumnName else data.columns(0)
-    val labelColIdx = data.columns.indexOf(labelColName)
+    val labelColName = if (isSet(labelColumnName)) {
+      getLabelColumnName
+    } else {
+      data.columns(0)
+    }
 
     if (!isSet(labelsToKeep)) {
       val labelCounts = data.groupBy(labelColName).count().persist()
@@ -109,28 +107,6 @@
     log.info(s"Dropping rows with columns not in $labelSet")
 
     // Update metadata that spark.ml Classifier is using tp determine the number of classes
-    //
-=======
-    val labelColName = if (isSet(labelColumnName)) {
-      getLabelColumnName
-    } else {
-      data.columns(0)
-    }
-
-    if (!isSet(labelsToKeep)) {
-      val labelCounts = data.groupBy(labelColName).count().persist()
-      val res = estimate(labelCounts)
-      labelCounts.unpersist()
-      setLabels(res.labelsKept.distinct, res.labelsDropped.distinct, res.labelsDroppedTotal)
-    }
-
-    val labelMetaArr = getLabelsFromMetadata(data)
-    val labelSet = getLabelsToKeep.toSet
-
-    log.info(s"Dropping rows with columns not in $labelSet")
-
-    // Update metadata that spark.ml Classifier is using tp determine the number of classes
->>>>>>> 27992db9
     val na = NominalAttribute.defaultAttr.withName(labelColName)
     val metadataNA = if (labelMetaArr.isEmpty) {
       log.info("setting num vals " + labelSet.max.toInt + 1)
@@ -141,18 +117,6 @@
         .collect {
           case (label: String, idx: Int) if labelSet.contains(idx.toDouble) => label
         }
-<<<<<<< HEAD
-
-      na.withValues(newLabelMetaArr)
-    }
-
-    // filter low cardinality labels out of the dataframe to reduce the volume and  to keep
-    // it in sync with the new metadata.
-    //
-    val dataPrep = data
-      .filter(r => labelSet.contains(r.getDouble(labelColIdx)))
-      .withColumn(labelColName, data(labelColName).as("_", metadataNA.toMetadata))
-=======
 
       na.withValues(newLabelMetaArr)
     }
@@ -163,21 +127,12 @@
     val dataPrep = data
       .filter(r => labelSet.contains(r.getDouble(labelColIdx)))
       .withColumn(labelColName, data(labelColName).as(labelColName, metadataNA.toMetadata))
->>>>>>> 27992db9
 
     summary = Option(DataCutterSummary(
       labelsKept = getLabelsToKeep,
       labelsDropped = getLabelsToDrop,
       labelsDroppedTotal = getLabelsDroppedTotal
     ))
-<<<<<<< HEAD
-
-    if (isSet(cacheValidatedDFForTesting) && $(cacheValidatedDFForTesting)) {
-      cachedDataFrameForTesting = Option(dataPrep)
-    }
-
-=======
->>>>>>> 27992db9
     PrevalidationVal(summary, Option(dataPrep))
   }
 
@@ -189,16 +144,6 @@
 
     Try {
       labelColMetadata
-<<<<<<< HEAD
-        .getMetadata("ml_attr")
-        .getStringArray("vals")
-    }
-    .recover { case nonFatal =>
-      log.warn("Recovering non-fatal exception using num_vals", nonFatal)
-      val numVals = labelColMetadata
-        .getMetadata("ml_attr")
-        .getLong("num_vals")
-=======
         .getMetadata(MetadataHelper.attributeKeys.ML_ATTR)
         .getStringArray(MetadataHelper.attributeKeys.VALUES)
     }
@@ -211,16 +156,11 @@
       val numVals = labelColMetadata
         .getMetadata(MetadataHelper.attributeKeys.ML_ATTR)
         .getLong(MetadataHelper.attributeKeys.NUM_VALUES)
->>>>>>> 27992db9
       (0 until numVals.toInt).map(_.toDouble.toString).toArray
     }
     .recover {
       case nonFatal =>
-<<<<<<< HEAD
-        log.warn("Recovering non-fatal exception", nonFatal)
-=======
         log.warn("Using an empty label array", nonFatal)
->>>>>>> 27992db9
         Array.empty[String]
     }
     .getOrElse(Array.empty[String])
@@ -238,16 +178,6 @@
     val minLabelFract = getMinLabelFraction
     val maxLabels = getMaxLabelCategories
 
-<<<<<<< HEAD
-    val labelCol = labelCounts.columns(0)
-    val countCol = labelCounts.columns(1)
-
-    val numLabels = labelCounts.count()
-    val totalValues = labelCounts.agg(sum(countCol)).first().getLong(0).toDouble
-
-    val labelsKept = labelCounts
-      .filter(r => r.getLong(1).toDouble / totalValues >= minLabelFract)
-=======
     val Seq(labelColIdx, countColIdx) = Seq(0, 1)
     val Seq(labelCol, countCol) = Seq(labelColIdx, countColIdx).map(idx => labelCounts.columns(idx))
 
@@ -256,30 +186,18 @@
 
     val labelsKept = labelCounts
       .filter(r => r.getLong(countColIdx).toDouble / totalValues >= minLabelFract)
->>>>>>> 27992db9
       .sort(col(countCol).desc, col(labelCol))
       .take(maxLabels)
       .map(_.getDouble(labelColIdx))
 
     val labelsKeptSet = labelsKept.toSet
 
-<<<<<<< HEAD
-    val labelsKeptSet = labelsKept.toSet
-
-    val labelsDropped = labelCounts
-      .filter(r => !labelsKeptSet.contains(r.getDouble(0)))
-      .sort(col(countCol).desc, col(labelCol))
-      .take(numDroppedToRecord)
-      .map(_.getDouble(0))
-
-=======
     val labelsDropped = labelCounts
       .filter(r => !labelsKeptSet.contains(r.getDouble(labelColIdx)))
       .sort(col(countCol).desc, col(labelCol))
       .take(numDroppedToRecord)
       .map(_.getDouble(labelColIdx))
 
->>>>>>> 27992db9
     val labelsDroppedTotal = numLabels - labelsKept.length
 
     if (labelsKept.nonEmpty) {
@@ -343,23 +261,6 @@
 
   private[op] def getLabelsDroppedTotal: Long = $(labelsDroppedTotal)
 
-<<<<<<< HEAD
-  final val maxLabelsDroppedForDiagnostics = new IntParam(this, "maxLabelsDroppedForDiagnostics",
-    "maximum number of dropped label categories to retain for logging",
-    ParamValidators.inRange(lowerBound = 0, upperBound = 100, lowerInclusive = true, upperInclusive = true)
-  )
-  setDefault(maxLabelsDroppedForDiagnostics, 10)
-
-  private[op] def getNumDroppedLabelsForLogging: Int = $(maxLabelsDroppedForDiagnostics)
-
-  final val cacheValidatedDFForTesting = new BooleanParam(this, "cacheValidatedDFForTesting",
-    doc = "parameter to verify label trimming")
-  setDefault(cacheValidatedDFForTesting, false)
-
-  def setCacheValidatedDFForTesting(value: Boolean): this.type = {
-    set(cacheValidatedDFForTesting, value)
-  }
-=======
   final val maxNamesForDroppedLabels = new IntParam(this, "maxNamesForDroppedLabels",
     "maximum number of dropped label categories to retain for logging",
     ParamValidators.inRange(lowerBound = 0, upperBound = 100, lowerInclusive = true, upperInclusive = true)
@@ -367,7 +268,6 @@
   setDefault(maxNamesForDroppedLabels, 10)
 
   private[op] def getNumDroppedLabelsForLogging: Int = $(maxNamesForDroppedLabels)
->>>>>>> 27992db9
 }
 
 /**
