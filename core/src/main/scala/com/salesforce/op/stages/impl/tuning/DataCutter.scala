/*
 * Copyright (c) 2017, Salesforce.com, Inc.
 * All rights reserved.
 *
 * Redistribution and use in source and binary forms, with or without
 * modification, are permitted provided that the following conditions are met:
 *
 * * Redistributions of source code must retain the above copyright notice, this
 *   list of conditions and the following disclaimer.
 *
 * * Redistributions in binary form must reproduce the above copyright notice,
 *   this list of conditions and the following disclaimer in the documentation
 *   and/or other materials provided with the distribution.
 *
 * * Neither the name of the copyright holder nor the names of its
 *   contributors may be used to endorse or promote products derived from
 *   this software without specific prior written permission.
 *
 * THIS SOFTWARE IS PROVIDED BY THE COPYRIGHT HOLDERS AND CONTRIBUTORS "AS IS"
 * AND ANY EXPRESS OR IMPLIED WARRANTIES, INCLUDING, BUT NOT LIMITED TO, THE
 * IMPLIED WARRANTIES OF MERCHANTABILITY AND FITNESS FOR A PARTICULAR PURPOSE ARE
 * DISCLAIMED. IN NO EVENT SHALL THE COPYRIGHT HOLDER OR CONTRIBUTORS BE LIABLE
 * FOR ANY DIRECT, INDIRECT, INCIDENTAL, SPECIAL, EXEMPLARY, OR CONSEQUENTIAL
 * DAMAGES (INCLUDING, BUT NOT LIMITED TO, PROCUREMENT OF SUBSTITUTE GOODS OR
 * SERVICES; LOSS OF USE, DATA, OR PROFITS; OR BUSINESS INTERRUPTION) HOWEVER
 * CAUSED AND ON ANY THEORY OF LIABILITY, WHETHER IN CONTRACT, STRICT LIABILITY,
 * OR TORT (INCLUDING NEGLIGENCE OR OTHERWISE) ARISING IN ANY WAY OUT OF THE USE
 * OF THIS SOFTWARE, EVEN IF ADVISED OF THE POSSIBILITY OF SUCH DAMAGE.
 */

package com.salesforce.op.stages.impl.tuning

import com.salesforce.op.UID
import com.salesforce.op.stages.impl.selector.ModelSelectorNames
import org.apache.spark.ml.attribute.{MetadataHelper, NominalAttribute}
import org.apache.spark.ml.param._
import org.apache.spark.sql.DataFrame
import org.apache.spark.sql.functions._
import org.apache.spark.sql.types.{Metadata, MetadataBuilder}
<<<<<<< HEAD
import org.slf4j.LoggerFactory
=======

import scala.util.Try
>>>>>>> 213962e4

import scala.util.Try

case object DataCutter {

  /**
   * Creates instance that will split data into training and test set filtering out any labels that don't
   * meet the minimum fraction cutoff or fall in the top N labels specified
   *
   * @param seed                set for the random split
   * @param reserveTestFraction fraction of the data used for test
   * @param maxLabelCategories  maximum number of label categories to include
   * @param minLabelFraction    minimum fraction of total labels that a category must have to be included
   * @return data splitter
   */
  def apply(
    seed: Long = SplitterParamsDefault.seedDefault,
    reserveTestFraction: Double = SplitterParamsDefault.ReserveTestFractionDefault,
    maxLabelCategories: Int = SplitterParamsDefault.MaxLabelCategoriesDefault,
    minLabelFraction: Double = SplitterParamsDefault.MinLabelFractionDefault
  ): DataCutter = {
    new DataCutter()
      .setSeed(seed)
      .setReserveTestFraction(reserveTestFraction)
      .setMaxLabelCategories(maxLabelCategories)
      .setMinLabelFraction(minLabelFraction)
  }
}

/**
 * Instance that will make a holdout set and prepare the data for multiclass modeling
 * Creates instance that will split data into training and test set filtering out any labels that don't
 * meet the minimum fraction cutoff or fall in the top N labels specified.
 *
 * @param uid
 */
class DataCutter(uid: String = UID[DataCutter]) extends Splitter(uid = uid) with DataCutterParams {

<<<<<<< HEAD
  @transient private lazy val log = LoggerFactory.getLogger(this.getClass)

  var cachedDataFrameForTesting: Option[DataFrame] = None

=======
>>>>>>> 213962e4
  /**
   * Function to set parameters before passing into the validation step
   * eg - do data balancing or dropping based on the labels
   *
   * @param data
   * @return Parameters set in examining data
   */
  override def preValidationPrepare(data: DataFrame): PrevalidationVal = {
    val labelColName = if (isSet(labelColumnName)) {
      getLabelColumnName
    } else {
      data.columns(0)
    }

    if (!isSet(labelsToKeep)) {
      val labelCounts = data.groupBy(labelColName).count().persist()
      val res = estimate(labelCounts)
      labelCounts.unpersist()
      setLabels(res.labelsKept.distinct, res.labelsDropped.distinct, res.labelsDroppedTotal)
    }

    val labelMetaArr = getLabelsFromMetadata(data)
    val labelSet = getLabelsToKeep.toSet

    log.info(s"Dropping rows with columns not in $labelSet")

    // Update metadata that spark.ml Classifier is using tp determine the number of classes
    val na = NominalAttribute.defaultAttr.withName(labelColName)
    val metadataNA = if (labelMetaArr.isEmpty) {
      log.info("setting num vals " + labelSet.max.toInt + 1)
      na.withNumValues(labelSet.max.toInt + 1)
    } else {
      val newLabelMetaArr = labelMetaArr
        .zipWithIndex
        .collect {
          case (label: String, idx: Int) if labelSet.contains(idx.toDouble) => label
        }

      na.withValues(newLabelMetaArr)
    }

    // filter low cardinality labels out of the dataframe to reduce the volume and  to keep
    // it in sync with the new metadata.
    val labelColIdx = data.columns.indexOf(labelColName)
    val dataPrep = data
      .filter(r => labelSet.contains(r.getDouble(labelColIdx)))
      .withColumn(labelColName, data(labelColName).as(labelColName, metadataNA.toMetadata))

    summary = Option(DataCutterSummary(
      labelsKept = getLabelsToKeep,
      labelsDropped = getLabelsToDrop,
      labelsDroppedTotal = getLabelsDroppedTotal
    ))
    PrevalidationVal(summary, Option(dataPrep))
  }


  def getLabelsFromMetadata(data: DataFrame): Array[String] = {
    val labelSF = data.schema.head
    val labelColMetadata = labelSF.metadata
    log.info(s"Raw label column metadata: $labelColMetadata")

    Try {
      labelColMetadata
        .getMetadata(MetadataHelper.attributeKeys.ML_ATTR)
        .getStringArray(MetadataHelper.attributeKeys.VALUES)
    }
    .recover { case nonFatal =>
      log.warn("Cannot retrieve categories from metadata using " +
        s"${MetadataHelper.attributeKeys.ML_ATTR}.${MetadataHelper.attributeKeys.VALUES}, " +
        "retrieving number of categories using " +
        s"${MetadataHelper.attributeKeys.ML_ATTR}.${MetadataHelper.attributeKeys.NUM_VALUES}",
        nonFatal)
      val numVals = labelColMetadata
        .getMetadata(MetadataHelper.attributeKeys.ML_ATTR)
        .getLong(MetadataHelper.attributeKeys.NUM_VALUES)
      (0 until numVals.toInt).map(_.toDouble.toString).toArray
    }
    .recover {
      case nonFatal =>
        log.warn("Using an empty label array", nonFatal)
        Array.empty[String]
    }
    .getOrElse(Array.empty[String])
  }

  /**
   * Estimate the labels to keep and update metadata
   *
   * @param labelCounts
   * @return Set of labels to keep & to drop
   */
  private[op] def estimate(labelCounts: DataFrame): DataCutterSummary = {
    val numDroppedToRecord = getNumDroppedLabelsForLogging

    val minLabelFract = getMinLabelFraction
    val maxLabels = getMaxLabelCategories

    val Seq(labelColIdx, countColIdx) = Seq(0, 1)
    val Seq(labelCol, countCol) = Seq(labelColIdx, countColIdx).map(idx => labelCounts.columns(idx))

    val numLabels = labelCounts.count()
    val totalValues = labelCounts.agg(sum(countCol)).first().getLong(labelColIdx).toDouble

    val labelsKept = labelCounts
      .filter(r => r.getLong(countColIdx).toDouble / totalValues >= minLabelFract)
      .sort(col(countCol).desc, col(labelCol))
      .take(maxLabels)
      .map(_.getDouble(labelColIdx))

    val labelsKeptSet = labelsKept.toSet

    val labelsDropped = labelCounts
      .filter(r => !labelsKeptSet.contains(r.getDouble(labelColIdx)))
      .sort(col(countCol).desc, col(labelCol))
      .take(numDroppedToRecord)
      .map(_.getDouble(labelColIdx))

    val labelsDroppedTotal = numLabels - labelsKept.length

    if (labelsKept.nonEmpty) {
      log.info(s"DataCutter is keeping labels: ${labelsKept.mkString(", ")}" +
        s" and dropping labels: ${labelsDropped.mkString(", ")}")
    } else {
      throw new RuntimeException(s"DataCutter dropped all labels with param settings:" +
        s" minLabelFraction = $minLabelFract, maxLabelCategories = $maxLabels. \n" +
        s"Label counts were: ${labelCounts.collect().toSeq}")
    }
    DataCutterSummary(labelsKept.toSeq, labelsDropped.toSeq, labelsDroppedTotal.toLong)
  }

  override def copy(extra: ParamMap): DataCutter = {
    val copy = new DataCutter(uid)
    copyValues(copy, extra)
  }
}

private[impl] trait DataCutterParams extends SplitterParams {

  final val maxLabelCategories = new IntParam(this, "maxLabelCategories",
    "maximum number of label categories for multiclass classification",
    ParamValidators.inRange(lowerBound = 1, upperBound = 1 << 30, lowerInclusive = false, upperInclusive = true)
  )
  setDefault(maxLabelCategories, SplitterParamsDefault.MaxLabelCategoriesDefault)

  def setMaxLabelCategories(value: Int): this.type = set(maxLabelCategories, value)

  def getMaxLabelCategories: Int = $(maxLabelCategories)

  final val minLabelFraction = new DoubleParam(this, "minLabelFraction",
    "minimum fraction of the data a label category must have", ParamValidators.inRange(
      lowerBound = 0.0, upperBound = 0.5, lowerInclusive = true, upperInclusive = false
    )
  )
  setDefault(minLabelFraction, SplitterParamsDefault.MinLabelFractionDefault)

  def setMinLabelFraction(value: Double): this.type = set(minLabelFraction, value)

  def getMinLabelFraction: Double = $(minLabelFraction)

  private[op] final val labelsToKeep = new DoubleArrayParam(this, "labelsToKeep",
    "labels to keep when applying the data cutter")

  private[op] def setLabels(keep: Seq[Double], dropTopK: Seq[Double], labelsDropped: Long): this.type = {
    set(labelsToKeep, keep.toArray)
      .set(labelsToDrop, dropTopK.toArray)
      .set(labelsDroppedTotal, labelsDropped)
  }

  private[op] def getLabelsToKeep: Array[Double] = $(labelsToKeep)

  private[op] final val labelsToDrop = new DoubleArrayParam(this, "labelsDropped",
    "the top of the labels to drop when applying the data cutter")

  private[op] def getLabelsToDrop: Array[Double] = $(labelsToDrop)

  private[op] final val labelsDroppedTotal = new LongParam(this, "labelsDroppedTotal",
    "the number of labels dropped")

  private[op] def getLabelsDroppedTotal: Long = $(labelsDroppedTotal)

  final val maxNamesForDroppedLabels = new IntParam(this, "maxNamesForDroppedLabels",
    "maximum number of dropped label categories to retain for logging",
<<<<<<< HEAD
    ParamValidators.inRange(lowerBound = 0, upperBound = 100, lowerInclusive = true, upperInclusive = true)
=======
    ParamValidators.inRange(lowerBound = 0, upperBound = 1000, lowerInclusive = true, upperInclusive = true)
>>>>>>> 213962e4
  )
  setDefault(maxNamesForDroppedLabels, 10)

  private[op] def getNumDroppedLabelsForLogging: Int = $(maxNamesForDroppedLabels)
}

/**
 * Summary of results for data cutter
 *
 * @param labelsKept    labels retained
 * @param labelsDropped labels dropped by data cutter
 */
case class DataCutterSummary
(
  labelsKept: Seq[Double],
  labelsDropped: Seq[Double],
  labelsDroppedTotal: Long
) extends SplitterSummary {

  /**
   * Converts to [[Metadata]]
   *
   * @param skipUnsupported skip unsupported values
   * @throws RuntimeException in case of unsupported value type
   * @return [[Metadata]] metadata
   */
  def toMetadata(skipUnsupported: Boolean): Metadata = {
    new MetadataBuilder()
      .putString(SplitterSummary.ClassName, this.getClass.getName)
      .putDoubleArray(ModelSelectorNames.LabelsKept, labelsKept.toArray)
      .putDoubleArray(ModelSelectorNames.LabelsDropped, labelsDropped.toArray)
      .putLong(ModelSelectorNames.LabelsDroppedTotal, labelsDroppedTotal)
      .build()
  }
}<|MERGE_RESOLUTION|>--- conflicted
+++ resolved
@@ -37,12 +37,6 @@
 import org.apache.spark.sql.DataFrame
 import org.apache.spark.sql.functions._
 import org.apache.spark.sql.types.{Metadata, MetadataBuilder}
-<<<<<<< HEAD
-import org.slf4j.LoggerFactory
-=======
-
-import scala.util.Try
->>>>>>> 213962e4
 
 import scala.util.Try
 
@@ -80,14 +74,6 @@
  * @param uid
  */
 class DataCutter(uid: String = UID[DataCutter]) extends Splitter(uid = uid) with DataCutterParams {
-
-<<<<<<< HEAD
-  @transient private lazy val log = LoggerFactory.getLogger(this.getClass)
-
-  var cachedDataFrameForTesting: Option[DataFrame] = None
-
-=======
->>>>>>> 213962e4
   /**
    * Function to set parameters before passing into the validation step
    * eg - do data balancing or dropping based on the labels
@@ -271,11 +257,7 @@
 
   final val maxNamesForDroppedLabels = new IntParam(this, "maxNamesForDroppedLabels",
     "maximum number of dropped label categories to retain for logging",
-<<<<<<< HEAD
-    ParamValidators.inRange(lowerBound = 0, upperBound = 100, lowerInclusive = true, upperInclusive = true)
-=======
     ParamValidators.inRange(lowerBound = 0, upperBound = 1000, lowerInclusive = true, upperInclusive = true)
->>>>>>> 213962e4
   )
   setDefault(maxNamesForDroppedLabels, 10)
 
