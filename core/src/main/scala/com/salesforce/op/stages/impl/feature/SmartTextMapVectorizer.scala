--- conflicted
+++ resolved
@@ -42,10 +42,6 @@
 import com.salesforce.op.utils.stages.{NameDetectFun, NameDetectStats}
 import com.twitter.algebird.Monoid._
 import com.twitter.algebird.Operators._
-<<<<<<< HEAD
-=======
-import com.twitter.algebird.{Monoid, Semigroup}
->>>>>>> d8f7f21d
 import com.twitter.algebird.macros.caseclass
 import com.twitter.algebird.{Monoid, Semigroup}
 import org.apache.spark.sql.{Dataset, Encoder, Encoders}
@@ -71,12 +67,8 @@
     with PivotParams with CleanTextFun with SaveOthersParams
     with TrackNullsParam with MinSupportParam with TextTokenizerParams with TrackTextLenParam
     with HashingVectorizerParams with MapHashingFun with OneHotFun with MapStringPivotHelper
-<<<<<<< HEAD
-    with MapVectorizerFuns[String, OPMap[String]] with MaxCardinalityParams
+    with MapVectorizerFuns[String, OPMap[String]] with MaxCardinalityParams with MinLengthStdDevParams
     with NameDetectFun[Text] {
-=======
-    with MapVectorizerFuns[String, OPMap[String]] with MaxCardinalityParams with MinLengthStdDevParams {
->>>>>>> d8f7f21d
 
   private implicit val textMapStatsSeqEnc: Encoder[Array[TextMapStats]] = Encoders.kryo[Array[TextMapStats]]
 
@@ -131,7 +123,8 @@
         inN.toSeq.zip(allTextFeatureInfo).filter{ case (tf, featureInfoSeq) => featureInfoSeq.nonEmpty }.unzip
       val allKeys = mapFeatureInfo.map(_.map(_.key))
 
-      // Careful when zipping sequences like hashKeys (length and hashFeatures
+      // Careful when zipping sequences like hashKeys (length = number of maps, always) and
+      // hashFeatures (length <= number of maps, depending on which ones contain keys to hash)
       val hashKeys = args.hashFeatureInfo.map(
         _.filter(_.vectorizationMethod == TextVectorizationMethod.Hash).map(_.key)
       )
@@ -156,8 +149,8 @@
         shouldTrackLen = $(trackTextLen)
       )
     } else Array.empty[OpVectorColumnMetadata]
-<<<<<<< HEAD
-    val columns = categoricalColumns ++ textColumns
+
+    val columns = categoricalColumns ++ allTextColumns
 
     val nameDetectStatsMap: Map[(String, Option[String]), NameDetectStats] =
       inN.toSeq.zip(aggNameDetectStats) flatMap {
@@ -167,11 +160,6 @@
     val sensitive = createSensitiveFeatureInformation(nameDetectStatsMap)
 
     OpVectorMetadata(getOutputFeatureName, columns, Transmogrifier.inputFeaturesToHistory(inN, stageName), sensitive)
-=======
-
-    val columns = categoricalColumns ++ allTextColumns
-    OpVectorMetadata(getOutputFeatureName, columns, Transmogrifier.inputFeaturesToHistory(inN, stageName))
->>>>>>> d8f7f21d
   }
 
   def makeSmartTextMapVectorizerModelArgs(aggregatedStats: Array[TextMapStats]): SmartTextMapVectorizerModelArgs = {
@@ -183,36 +171,26 @@
     val shouldTrackNulls = $(trackNulls)
 
     val allFeatureInfo = aggregatedStats.toSeq.map { textMapStats =>
-<<<<<<< HEAD
       val featureInfoBeforeSensitive = textMapStats.keyValueCounts.toSeq.map { case (k, textStats) =>
-        val whichAction = if (textStats.valueCounts.size <= maxCard) Pivot else Hash
-        val topVals = if (whichAction == Pivot) {
-=======
-      textMapStats.keyValueCounts.toSeq.map { case (k, textStats) =>
         val vecMethod: TextVectorizationMethod = textStats match {
           case _ if textStats.valueCounts.size <= maxCard => TextVectorizationMethod.Pivot
-          case _ if textStats.lengthStdDev <= minLenStdDev => TextVectorizationMethod.Ignore
+          case _ if textStats.lengthStdDev < minLenStdDev => TextVectorizationMethod.Ignore
           case _ => TextVectorizationMethod.Hash
         }
         val topVals = if (vecMethod == TextVectorizationMethod.Pivot) {
->>>>>>> d8f7f21d
           textStats.valueCounts
             .filter { case (_, count) => count >= minSup }
             .toSeq.sortBy(v => -v._2 -> v._1)
             .take($(topK)).map(_._1).toArray
         } else Array.empty[String]
-<<<<<<< HEAD
-        SmartTextFeatureInfo(key = k, whichAction = whichAction, topValues = topVals)
-=======
         SmartTextFeatureInfo(key = k, vectorizationMethod = vecMethod, topValues = topVals)
->>>>>>> d8f7f21d
       }
 
       if (shouldRemoveSensitive) textMapStats.nameDetectStats.toSeq.zip(featureInfoBeforeSensitive) map {
         case ((k, nameDetectStats), previousFeatureInfo) =>
         val treatAsName = computeTreatAsName(nameDetectStats)
         SmartTextFeatureInfo(key = k,
-          whichAction = if (treatAsName) Ignore else previousFeatureInfo.whichAction,
+          vectorizationMethod = if (treatAsName) Ignore else previousFeatureInfo.vectorizationMethod,
           topValues = previousFeatureInfo.topValues
         )
       } else featureInfoBeforeSensitive
@@ -281,16 +259,6 @@
 /**
  * Info about each feature within a text map
  *
-<<<<<<< HEAD
- * @param key           name of a feature
- * @param whichAction indicate whether a feature is categorical or not
- * @param topValues     most common values of a feature (only for categoricals)
- */
-case class SmartTextFeatureInfo
-(
-  key: String,
-  whichAction: TextVectorizationMethod,
-=======
  * @param key                   name of a feature
  * @param vectorizationMethod   method to use for text vectorization (either pivot, hashing, or ignoring)
  * @param topValues             most common values of a feature (only for categoricals)
@@ -298,7 +266,6 @@
 case class SmartTextFeatureInfo(
   key: String,
   vectorizationMethod: TextVectorizationMethod,
->>>>>>> d8f7f21d
   topValues: Array[String]
 ) extends JsonLike
 
@@ -320,15 +287,6 @@
   shouldTrackNulls: Boolean,
   hashingParams: HashingFunctionParams
 ) extends JsonLike {
-<<<<<<< HEAD
-  val (categoricalFeatureInfo, textFeatureInfo) = allFeatureInfo.map{ featureInfoSeq =>
-    featureInfoSeq
-      .filter { _.whichAction != Ignore }
-      .partition { _.whichAction == Pivot }
-  }.unzip
-  val categoricalKeys: Seq[Seq[String]] = categoricalFeatureInfo.map(featureInfoSeq => featureInfoSeq.map(_.key))
-  val textKeys: Seq[Seq[String]] = textFeatureInfo.map(featureInfoSeq => featureInfoSeq.map(_.key))
-=======
   val (categoricalFeatureInfo, hashFeatureInfo, ignoreFeatureInfo) = allFeatureInfo.map{ featureInfoSeq =>
     val groups = featureInfoSeq.groupBy(_.vectorizationMethod)
     val catGroup = groups.getOrElse(TextVectorizationMethod.Pivot, Seq.empty)
@@ -343,7 +301,6 @@
   val ignoreKeys = ignoreFeatureInfo.map(_.map(_.key))
 
   val textKeys = hashKeys.zip(ignoreKeys).map{ case (hk, ik) => hk ++ ik }
->>>>>>> d8f7f21d
 }
 
 
