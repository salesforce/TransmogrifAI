--- conflicted
+++ resolved
@@ -38,13 +38,9 @@
 import com.salesforce.op.utils.json.JsonLike
 import com.salesforce.op.utils.spark.{OpVectorColumnMetadata, OpVectorMetadata}
 import com.salesforce.op.utils.stages.SensitiveFeatureMode._
-import com.salesforce.op.utils.stages.{NameDetectFun, NameDetectStats}
+import com.salesforce.op.utils.stages.{NameDetectFun, NameDetectStats, SensitiveFeatureMode}
 import com.twitter.algebird.Monoid._
 import com.twitter.algebird.Operators._
-<<<<<<< HEAD
-=======
-import com.twitter.algebird.Monoid
->>>>>>> 10403619
 import com.twitter.algebird.macros.caseclass
 import com.twitter.algebird.{Monoid, Semigroup}
 import org.apache.spark.sql.{Dataset, Encoder, Encoders}
@@ -75,25 +71,6 @@
 
   private implicit val textMapStatsSeqEnc: Encoder[Array[TextMapStats]] = Encoders.kryo[Array[TextMapStats]]
 
-<<<<<<< HEAD
-  private def computeTextMapStats
-  (
-    textMap: T#Value,
-    shouldCleanKeys: Boolean,
-    shouldCleanValues: Boolean,
-    nameDetectMapFun: Text#Value => NameDetectStats
-  ): TextMapStats = {
-    val keyValueCounts = textMap.map{ case (k, v) =>
-      cleanTextFn(k, shouldCleanKeys) ->
-        TextStats(Map(cleanTextFn(v, shouldCleanValues) -> 1L), Map(cleanTextFn(v, shouldCleanValues).length -> 1L))
-    }
-    val nameDetectStats = if (getSensitiveFeatureMode == Off) Map.empty[String, NameDetectStats]
-    else textMap.map{ case (k, v) => cleanTextFn(k, shouldCleanKeys) -> nameDetectMapFun(Text(v).value) }
-    TextMapStats(keyValueCounts, nameDetectStats)
-  }
-
-=======
->>>>>>> 10403619
   private def makeHashingParams() = HashingFunctionParams(
     hashWithIndex = $(hashWithIndex),
     prependFeatureName = $(prependFeatureName),
@@ -178,10 +155,7 @@
 
     val topKValue = $(topK)
     val allFeatureInfo = aggregatedStats.toSeq.map { textMapStats =>
-<<<<<<< HEAD
       val featureInfoBeforeSensitive = textMapStats.keyValueCounts.toSeq.map { case (k, textStats) =>
-=======
-      textMapStats.keyValueCounts.toSeq.map { case (k, textStats) =>
         // Estimate the coverage of the top K values
         val totalCount = textStats.valueCounts.values.sum // total count
         // Filter by minimum support
@@ -192,7 +166,6 @@
         val cumCount = sortedValues.headOption.map(_ => sortedValues.tail.scanLeft(sortedValues.head)(_ + _))
           .getOrElse(Seq.empty)
         val coverage = cumCount.lift(math.min(topKValue, cumCount.length) - 1).getOrElse(0L) * 1.0 / totalCount
->>>>>>> 10403619
         val vecMethod: TextVectorizationMethod = textStats match {
           // If cardinality not respected, but coverage is, then pivot the feature
           // Extra checks need to be passed :
@@ -258,16 +231,13 @@
     val nameDetectMapFun = makeMapFunction(dataset.sparkSession)
 
     val valueStats: Dataset[Array[TextMapStats]] = dataset.map(
-<<<<<<< HEAD
-      _.map(computeTextMapStats(_, shouldCleanKeys, shouldCleanValues, nameDetectMapFun)).toArray
-=======
       _.map(TextMapStats.computeTextMapStats(_, shouldCleanKeys, shouldCleanValues, shouldTokenize,
-        maxCard)).toArray
->>>>>>> 10403619
+        maxCard, getSensitiveFeatureMode, nameDetectMapFun)).toArray
     )
     val aggregatedStats: Array[TextMapStats] = valueStats.reduce(_ + _)
 
     val smartTextMapVectorizerModelArgs = makeSmartTextMapVectorizerModelArgs(aggregatedStats)
+    getSensitiveFeatureMode
 
     val vecMetadata = makeVectorMetadata(smartTextMapVectorizerModelArgs, aggregatedStats.map(_.nameDetectStats))
     setMetadata(vecMetadata.toMetadata)
@@ -318,12 +288,16 @@
     shouldCleanKeys: Boolean,
     shouldCleanValues: Boolean,
     shouldTokenize: Boolean,
-    maxCardinality: Int
+    maxCardinality: Int,
+    sensitiveFeatureMode: SensitiveFeatureMode = SensitiveFeatureMode.Off,
+    nameDetectMapFun: Text#Value => NameDetectStats = f => NameDetectStats.empty
   )(implicit tti: TypeTag[T], ttiv: TypeTag[T#Value]): TextMapStats = {
     val keyValueCounts = textMap.map { case (k, v) => cleanTextFn(k, shouldCleanKeys) ->
       TextStats.textStatsFromString(v, shouldCleanValues, shouldTokenize, maxCardinality)
     }
-    TextMapStats(keyValueCounts)
+    val nameDetectStats = if (sensitiveFeatureMode == Off) Map.empty[String, NameDetectStats]
+    else textMap.map{ case (k, v) => cleanTextFn(k, shouldCleanKeys) -> nameDetectMapFun(Text(v).value) }
+    TextMapStats(keyValueCounts, nameDetectStats)
   }
 
 }
