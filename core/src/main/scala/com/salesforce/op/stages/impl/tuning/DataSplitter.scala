/*
 * Copyright (c) 2017, Salesforce.com, Inc.
 * All rights reserved.
 *
 * Redistribution and use in source and binary forms, with or without
 * modification, are permitted provided that the following conditions are met:
 *
 * * Redistributions of source code must retain the above copyright notice, this
 *   list of conditions and the following disclaimer.
 *
 * * Redistributions in binary form must reproduce the above copyright notice,
 *   this list of conditions and the following disclaimer in the documentation
 *   and/or other materials provided with the distribution.
 *
 * * Neither the name of the copyright holder nor the names of its
 *   contributors may be used to endorse or promote products derived from
 *   this software without specific prior written permission.
 *
 * THIS SOFTWARE IS PROVIDED BY THE COPYRIGHT HOLDERS AND CONTRIBUTORS "AS IS"
 * AND ANY EXPRESS OR IMPLIED WARRANTIES, INCLUDING, BUT NOT LIMITED TO, THE
 * IMPLIED WARRANTIES OF MERCHANTABILITY AND FITNESS FOR A PARTICULAR PURPOSE ARE
 * DISCLAIMED. IN NO EVENT SHALL THE COPYRIGHT HOLDER OR CONTRIBUTORS BE LIABLE
 * FOR ANY DIRECT, INDIRECT, INCIDENTAL, SPECIAL, EXEMPLARY, OR CONSEQUENTIAL
 * DAMAGES (INCLUDING, BUT NOT LIMITED TO, PROCUREMENT OF SUBSTITUTE GOODS OR
 * SERVICES; LOSS OF USE, DATA, OR PROFITS; OR BUSINESS INTERRUPTION) HOWEVER
 * CAUSED AND ON ANY THEORY OF LIABILITY, WHETHER IN CONTRACT, STRICT LIABILITY,
 * OR TORT (INCLUDING NEGLIGENCE OR OTHERWISE) ARISING IN ANY WAY OUT OF THE USE
 * OF THIS SOFTWARE, EVEN IF ADVISED OF THE POSSIBILITY OF SUCH DAMAGE.
 */

package com.salesforce.op.stages.impl.tuning

import com.salesforce.op.UID
import com.salesforce.op.stages.impl.selector.ModelSelectorNames
import org.apache.spark.ml.param._
import org.apache.spark.sql.{DataFrame, Dataset, Row}
import org.apache.spark.sql.types.{Metadata, MetadataBuilder}

case object DataSplitter {

  /**
   * Creates instance that will split data into training and test set
   *
   * @param seed                set for the random split
   * @param reserveTestFraction fraction of the data used for test
   * @return data splitter
   */
  def apply(
    seed: Long = SplitterParamsDefault.seedDefault,
    reserveTestFraction: Double = SplitterParamsDefault.ReserveTestFractionDefault,
    maxTrainingSample: Int = SplitterParamsDefault.MaxTrainingSampleDefault
  ): DataSplitter = {
    new DataSplitter()
      .setSeed(seed)
      .setReserveTestFraction(reserveTestFraction)
      .setMaxTrainingSample(maxTrainingSample)
  }
}

/**
 * Instance that will split the data into training and holdout for regressions
 *
 * @param uid
 */
<<<<<<< HEAD
class DataSplitter(uid: String = UID[DataSplitter]) extends Splitter(uid = uid) with SplitterParams {
=======
class DataSplitter(uid: String = UID[DataSplitter]) extends Splitter(uid = uid) with DataSplitterParams {
>>>>>>> 53dd954e

  /**
   * Function to set the down sampling fraction and parameters before passing into the validation step
   *
   * @param data
   * @return Parameters set in examining data
   */
  override def preValidationPrepare(data: Dataset[Row]): PrevalidationVal = {
    val dataSetSize = data.count()
    val sampleF = getMaxTrainingSample / dataSetSize.toDouble
    val downSampleFraction = math.min(sampleF, SplitterParamsDefault.DownSampleFractionDefault)
    summary = Option(DataSplitterSummary(dataSetSize, downSampleFraction))
    setDownSampleFraction(downSampleFraction)
    PrevalidationVal(summary, None)
  }

  /**
   * Rebalance the training data within the validation step
   *
   * @param data to prepare for model training. first column must be the label as a double
   * @return balanced training set and a test set
   */
  override def validationPrepare(data: Dataset[Row]): Dataset[Row] = {

    val dataPrep = super.validationPrepare(data)

    // check if down sampling is needed
    val balanced: DataFrame = if (getDownSampleFraction < 1) {
      dataPrep.sample( false, getDownSampleFraction, getSeed)
    } else {
      dataPrep
    }
    balanced.persist()
  }
  override def copy(extra: ParamMap): DataSplitter = {
    val copy = new DataSplitter(uid)
    copyValues(copy, extra)
  }
}
trait DataSplitterParams extends Params {
  /**
   * Fraction to down sample data
   * Value should be in [0.0, 1.0]
   *
   * @group param
   */
  protected[op] final val downSampleFraction = new DoubleParam(this, "downSampleFraction",
    "fraction to down sample data", ParamValidators.inRange(
      lowerBound = 0.0, upperBound = 1.0, lowerInclusive = false, upperInclusive = true
    )
  )
  setDefault(downSampleFraction, SplitterParamsDefault.DownSampleFractionDefault)

  protected[op] def setDownSampleFraction(value: Double): this.type = set(downSampleFraction, value)

  protected[op] def getDownSampleFraction: Double = $(downSampleFraction)
}

/**
 * Summary for data splitter run for storage in metadata
 * @param downSamplingFraction down sampling fraction for training set
 */
case class DataSplitterSummary(preSplitterDataCount: Long, downSamplingFraction: Double) extends SplitterSummary {

  /**
   * Converts to [[Metadata]]
   *
   * @param skipUnsupported skip unsupported values
   * @throws RuntimeException in case of unsupported value type
   * @return [[Metadata]] metadata
   */
  def toMetadata(skipUnsupported: Boolean): Metadata = {
    new MetadataBuilder()
      .putString(SplitterSummary.ClassName, this.getClass.getName)
      .putLong(ModelSelectorNames.PreSplitterDataCount, preSplitterDataCount)
      .putDouble(ModelSelectorNames.DownSample, downSamplingFraction)
      .build()
  }

}<|MERGE_RESOLUTION|>--- conflicted
+++ resolved
@@ -62,11 +62,7 @@
  *
  * @param uid
  */
-<<<<<<< HEAD
 class DataSplitter(uid: String = UID[DataSplitter]) extends Splitter(uid = uid) with SplitterParams {
-=======
-class DataSplitter(uid: String = UID[DataSplitter]) extends Splitter(uid = uid) with DataSplitterParams {
->>>>>>> 53dd954e
 
   /**
    * Function to set the down sampling fraction and parameters before passing into the validation step
