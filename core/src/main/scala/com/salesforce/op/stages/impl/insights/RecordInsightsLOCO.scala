--- conflicted
+++ resolved
@@ -194,14 +194,9 @@
     }
     val topPosNeg = returnTopPosNeg(featureArray, featureSize, baseScore, k, indexToExamine)
     val top = getTopKStrategy match {
-<<<<<<< HEAD
       case TopKStrategy.Abs => topPosNeg.sortBy { case (_, v, _) => -math.abs(v) }.take(k)
       // Take top K positive and top K negative LOCOs, hence 2 * K
       case TopKStrategy.PositiveNegative => topPosNeg.sortBy { case (_, v, _) => -v }.take(2 * k)
-=======
-      case TopKStrategy.Abs => topPosNeg.sortBy { case LOCOValue(_, v, _) => -math.abs(v) }.take(k)
-      case TopKStrategy.PositiveNegative => topPosNeg.sortBy { case LOCOValue(_, v, _) => -v }
->>>>>>> 53020392
     }
 
     top.map { case LOCOValue(i, _, diffs) =>
