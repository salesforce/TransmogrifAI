/*
 * Copyright (c) 2017, Salesforce.com, Inc.
 * All rights reserved.
 *
 * Redistribution and use in source and binary forms, with or without
 * modification, are permitted provided that the following conditions are met:
 *
 * * Redistributions of source code must retain the above copyright notice, this
 *   list of conditions and the following disclaimer.
 *
 * * Redistributions in binary form must reproduce the above copyright notice,
 *   this list of conditions and the following disclaimer in the documentation
 *   and/or other materials provided with the distribution.
 *
 * * Neither the name of the copyright holder nor the names of its
 *   contributors may be used to endorse or promote products derived from
 *   this software without specific prior written permission.
 *
 * THIS SOFTWARE IS PROVIDED BY THE COPYRIGHT HOLDERS AND CONTRIBUTORS "AS IS"
 * AND ANY EXPRESS OR IMPLIED WARRANTIES, INCLUDING, BUT NOT LIMITED TO, THE
 * IMPLIED WARRANTIES OF MERCHANTABILITY AND FITNESS FOR A PARTICULAR PURPOSE ARE
 * DISCLAIMED. IN NO EVENT SHALL THE COPYRIGHT HOLDER OR CONTRIBUTORS BE LIABLE
 * FOR ANY DIRECT, INDIRECT, INCIDENTAL, SPECIAL, EXEMPLARY, OR CONSEQUENTIAL
 * DAMAGES (INCLUDING, BUT NOT LIMITED TO, PROCUREMENT OF SUBSTITUTE GOODS OR
 * SERVICES; LOSS OF USE, DATA, OR PROFITS; OR BUSINESS INTERRUPTION) HOWEVER
 * CAUSED AND ON ANY THEORY OF LIABILITY, WHETHER IN CONTRACT, STRICT LIABILITY,
 * OR TORT (INCLUDING NEGLIGENCE OR OTHERWISE) ARISING IN ANY WAY OUT OF THE USE
 * OF THIS SOFTWARE, EVEN IF ADVISED OF THE POSSIBILITY OF SUCH DAMAGE.
 */

package com.salesforce.op.stages.sparkwrappers.specific

import com.salesforce.op.features.types.{OPVector, Prediction, RealNN}
import org.apache.spark.ml.PredictionModel
import org.apache.spark.ml.linalg.Vector

import scala.reflect.runtime.universe._

/**
 * Class that takes in a spark PredictionModel and wraps it into an OP model which returns a
 * Prediction feature
 *
 * @param sparkModel    model to wrap
 * @param uid           uid to give stage
 * @param operationName unique name of the operation this stage performs
 * @tparam T type of the model to wrap
 */
abstract class OpPredictionModel[T <: PredictionModel[Vector, T]]
(
  sparkModel: T,
  uid: String,
  operationName: String
) extends OpPredictorWrapperModel[T](uid = uid, operationName = operationName, sparkModel = sparkModel) {

  /**
   * Predict label for the given features
   */
  @transient protected lazy val predict: Vector => Double = getSparkMlStage().getOrElse(
<<<<<<< HEAD
    throw new RuntimeException("Could not find the wrapped Spark stage.")
=======
    throw new RuntimeException(s"Could not find the wrapped Spark stage.")
>>>>>>> cc1dc4a2
  ).predict(_)

  /**
   * Function used to convert input to output
   */
  override def transformFn: (RealNN, OPVector) => Prediction = (label, features) =>
    Prediction(prediction = predict(features.value))

}<|MERGE_RESOLUTION|>--- conflicted
+++ resolved
@@ -56,11 +56,7 @@
    * Predict label for the given features
    */
   @transient protected lazy val predict: Vector => Double = getSparkMlStage().getOrElse(
-<<<<<<< HEAD
-    throw new RuntimeException("Could not find the wrapped Spark stage.")
-=======
     throw new RuntimeException(s"Could not find the wrapped Spark stage.")
->>>>>>> cc1dc4a2
   ).predict(_)
 
   /**
