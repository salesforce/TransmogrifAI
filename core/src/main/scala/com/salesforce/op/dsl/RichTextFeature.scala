/*
 * Copyright (c) 2017, Salesforce.com, Inc.
 * All rights reserved.
 *
 * Redistribution and use in source and binary forms, with or without
 * modification, are permitted provided that the following conditions are met:
 *
 * * Redistributions of source code must retain the above copyright notice, this
 *   list of conditions and the following disclaimer.
 *
 * * Redistributions in binary form must reproduce the above copyright notice,
 *   this list of conditions and the following disclaimer in the documentation
 *   and/or other materials provided with the distribution.
 *
 * * Neither the name of the copyright holder nor the names of its
 *   contributors may be used to endorse or promote products derived from
 *   this software without specific prior written permission.
 *
 * THIS SOFTWARE IS PROVIDED BY THE COPYRIGHT HOLDERS AND CONTRIBUTORS "AS IS"
 * AND ANY EXPRESS OR IMPLIED WARRANTIES, INCLUDING, BUT NOT LIMITED TO, THE
 * IMPLIED WARRANTIES OF MERCHANTABILITY AND FITNESS FOR A PARTICULAR PURPOSE ARE
 * DISCLAIMED. IN NO EVENT SHALL THE COPYRIGHT HOLDER OR CONTRIBUTORS BE LIABLE
 * FOR ANY DIRECT, INDIRECT, INCIDENTAL, SPECIAL, EXEMPLARY, OR CONSEQUENTIAL
 * DAMAGES (INCLUDING, BUT NOT LIMITED TO, PROCUREMENT OF SUBSTITUTE GOODS OR
 * SERVICES; LOSS OF USE, DATA, OR PROFITS; OR BUSINESS INTERRUPTION) HOWEVER
 * CAUSED AND ON ANY THEORY OF LIABILITY, WHETHER IN CONTRACT, STRICT LIABILITY,
 * OR TORT (INCLUDING NEGLIGENCE OR OTHERWISE) ARISING IN ANY WAY OUT OF THE USE
 * OF THIS SOFTWARE, EVEN IF ADVISED OF THE POSSIBILITY OF SUCH DAMAGE.
 */

package com.salesforce.op.dsl

import com.salesforce.op.dsl.RichTextFeatureLambdas._
import com.salesforce.op.features.FeatureLike
import com.salesforce.op.features.types._
import com.salesforce.op.stages.impl.feature._
import com.salesforce.op.utils.stages.SensitiveFeatureMode
import com.salesforce.op.utils.text._

import scala.reflect.runtime.universe.TypeTag


trait RichTextFeature {
  self: RichFeature =>

  implicit class RichTextFeature[T <: Text : TypeTag](val f: FeatureLike[T])(implicit val ttiv: TypeTag[T#Value]) {

    /**
     * Convert this Text feature into a MultiPickList feature, whose category is a one-element set of this
     * Text's value.
     *
     * @return A new MultiPickList feature
     */
    def toMultiPickList: FeatureLike[MultiPickList] = f.map[MultiPickList](new TextToMultiPickList)


    /**
     * Converts a sequence of Text features into a vector keeping the top K most common occurrences of each
     * Text feature (ie the final vector has length k * number of Text inputs). Plus two additional columns
     * for "other" values and nulls - which will capture values that do not make the cut or values not seen in training
     *
     * @param others            other features to include in the pivot
     * @param topK              keep topK values
     * @param minSupport        Min times a value must occur to be retained in pivot
     * @param cleanText         if true ignores capitalization and punctuations when grouping categories
     * @param trackNulls        keep an extra column that indicated if feature was null
     * @param maxPctCardinality max percentage of distinct values a categorical feature can have (between 0.0 and 1.00)
     *
     * @return
     */
    def pivot
    (
      others: Array[FeatureLike[T]] = Array.empty,
      topK: Int = TransmogrifierDefaults.TopK,
      minSupport: Int = TransmogrifierDefaults.MinSupport,
      cleanText: Boolean = TransmogrifierDefaults.CleanText,
      trackNulls: Boolean = TransmogrifierDefaults.TrackNulls,
      maxPctCardinality: Double = OpOneHotVectorizer.MaxPctCardinality
    ): FeatureLike[OPVector] = {
      val vectorizer = new OpTextPivotVectorizer[T]()

      f.transformWith[OPVector](
        stage = vectorizer.setTopK(topK).setMinSupport(minSupport).setCleanText(cleanText)
          .setTrackNulls(trackNulls).setMaxPctCardinality(maxPctCardinality),
        fs = others
      )
    }


    /**
     * Apply N-gram Similarity transformer
     *
     * @param that        other text feature
     * @param nGramSize   the size of the n-gram to be used to compute the string distance
     * @param toLowerCase lowercase before computing similarity
     * @return ngrammed feature
     */
    def toNGramSimilarity(
      that: FeatureLike[T],
      nGramSize: Int = NGramSimilarity.nGramSize,
      toLowerCase: Boolean = TextTokenizer.ToLowercase
    ): FeatureLike[RealNN] =
      f.transformWith(new TextNGramSimilarity[T](nGramSize).setToLowercase(toLowerCase), that)

    /**
     * Vectorize text features by first tokenizing each using [[TextTokenizer]] and then
     * applying [[OPCollectionHashingVectorizer]].
     *
     * @param others               other text features to vectorize with the parent feature
     * @param languageDetector     a language detector instance
     * @param analyzer             a text analyzer instance
     * @param autoDetectLanguage   indicates whether to attempt language detection
     * @param defaultLanguage      default language to assume in case autoDetectLanguage is disabled or
     *                             failed to make a good enough prediction.
     * @param autoDetectThreshold  Language detection threshold. If none of the detected languages have
     *                             confidence greater than the threshold then defaultLanguage is used.
     * @param hashSpaceStrategy    strategy to determine whether to use shared hash space for all included features
     * @param minTokenLength       minimum token length, >= 1.
     * @param stripHtml            indicates whether to strip HTML tags from the text or not before analyzing
     * @param trackNulls           indicates whether or not to track null values in a separate column.
     *                             Since features may be combined into a shared hash space here, the null value
     *                             should be tracked separately
     * @param trackTextLen         indicates whether or not to track the lengths of the text features in a separate
     *                             column. Like the null indicators, there is one length feature per text feature
     *                             regardless of whether the hash space is a shared hash space or not.
     * @param toLowercase          indicates whether to convert all characters to lowercase before analyzing
     * @param numHashes            number of features (hashes) to generate
     * @param hashWithIndex        include indices when hashing a feature that has them (OPLists or OPVectors)
     * @param prependFeatureName   if true, prepends a input feature name to each token of that feature
     * @param hashAlgorithm        hash algorithm to use
     * @param binaryFreq           if true, term frequency vector will be binary such that non-zero term
     *                             counts will be set to 1.0
     * @return result feature of type Vector
     */
    // scalastyle:off parameter.number
    def vectorize
    (
      numHashes: Int,
      autoDetectLanguage: Boolean,
      minTokenLength: Int,
      toLowercase: Boolean,
      stripHtml: Boolean = TextTokenizer.StripHtml,
      trackNulls: Boolean = TransmogrifierDefaults.TrackNulls,
      trackTextLen: Boolean = TransmogrifierDefaults.TrackTextLen,
      hashWithIndex: Boolean = TransmogrifierDefaults.HashWithIndex,
      binaryFreq: Boolean = TransmogrifierDefaults.BinaryFreq,
      prependFeatureName: Boolean = TransmogrifierDefaults.PrependFeatureName,
      autoDetectThreshold: Double = TextTokenizer.AutoDetectThreshold,
      hashSpaceStrategy: HashSpaceStrategy = TransmogrifierDefaults.HashSpaceStrategy,
      defaultLanguage: Language = TextTokenizer.DefaultLanguage,
      hashAlgorithm: HashAlgorithm = TransmogrifierDefaults.HashAlgorithm,
      languageDetector: LanguageDetector = TextTokenizer.LanguageDetector,
      analyzer: TextAnalyzer = TextTokenizer.Analyzer,
      others: Array[FeatureLike[T]] = Array.empty
    ): FeatureLike[OPVector] = {
      // scalastyle:on parameter.number
      val tokenized = (f +: others).map(_.tokenize(
        languageDetector = languageDetector,
        analyzer = if (stripHtml) TextTokenizer.AnalyzerHtmlStrip else analyzer,
        autoDetectLanguage = autoDetectLanguage,
        autoDetectThreshold = autoDetectThreshold,
        defaultLanguage = defaultLanguage,
        minTokenLength = minTokenLength,
        toLowercase = toLowercase
      ))
      val hashedFeatures = new OPCollectionHashingVectorizer[TextList]()
        .setInput(tokenized)
        .setNumFeatures(numHashes)
        .setHashWithIndex(hashWithIndex)
        .setPrependFeatureName(prependFeatureName)
        .setHashSpaceStrategy(hashSpaceStrategy)
        .setHashAlgorithm(hashAlgorithm)
        .setBinaryFreq(binaryFreq)
        .getOutput()

      (trackTextLen, trackNulls) match {
        case (true, true) =>
          val textLengths = new TextLenTransformer[TextList]().setInput(tokenized).getOutput()
          val nullIndicators = new TextListNullTransformer[TextList]().setInput(tokenized).getOutput()
          new VectorsCombiner().setInput(hashedFeatures, textLengths, nullIndicators).getOutput()
        case (true, false) =>
          val textLengths = new TextLenTransformer[TextList]().setInput(tokenized).getOutput()
          new VectorsCombiner().setInput(hashedFeatures, textLengths).getOutput()
        case (false, true) =>
          val nullIndicators = new TextListNullTransformer[TextList]().setInput(tokenized).getOutput()
          new VectorsCombiner().setInput(hashedFeatures, nullIndicators).getOutput()
        case (false, false) => hashedFeatures
      }
    }

    /**
     * Vectorize text features by treating low cardinality text features as categoricals and
     * applying hashing trick to high caridinality ones.
     *
     * @param maxCategoricalCardinality max cardinality for a text feature to be treated as categorical
     * @param numHashes                 number of features (hashes) to generate
     * @param autoDetectLanguage        indicates whether to attempt language detection
     * @param minTokenLength            minimum token length, >= 1.
     * @param toLowercase               indicates whether to convert all characters to lowercase before analyzing
     * @param cleanText                 indicates whether to ignore capitalization and punctuation
     * @param trackNulls                indicates whether or not to track null values in a separate column.
     * @param trackTextLen              indicates whether or not to track the length of columns determined to be text
     *                                  in a separate column
     * @param topK                      number of most common elements to be used as categorical pivots
     * @param minSupport                minimum number of occurrences an element must have to appear in pivot
     * @param unseenName                name to give indexes which do not have a label name associated with them
     * @param hashWithIndex             include indices when hashing a feature that has them (OPLists or OPVectors)
     * @param binaryFreq                if true, term frequency vector will be binary such that non-zero term
     *                                  counts will be set to 1.0
     * @param prependFeatureName        if true, prepends a input feature name to each token of that feature
     * @param autoDetectThreshold       Language detection threshold. If none of the detected languages have
     *                                  confidence greater than the threshold then defaultLanguage is used.
     * @param hashSpaceStrategy         strategy to determine whether to use shared hash space for all included features
     * @param defaultLanguage           default language to assume in case autoDetectLanguage is disabled or
     *                                  failed to make a good enough prediction.
     * @param hashAlgorithm             hash algorithm to use
     * @param textLengthType            Method to use for constructing text length distribution in TextStats. Current
     *                                  options are from the full entry or from the tokens
     * @param minLengthStdDev           minimum standard deviation of the lengths of tokens in a text field for it to
     *                                  be hashed instead of ignored
     * @param others                    additional text features
     * @return result feature of type Vector
     */
    // scalastyle:off parameter.number
    def smartVectorize
    (
      maxCategoricalCardinality: Int,
      numHashes: Int,
      autoDetectLanguage: Boolean,
      minTokenLength: Int,
      toLowercase: Boolean,
      cleanText: Boolean = TransmogrifierDefaults.CleanText,
      trackNulls: Boolean = TransmogrifierDefaults.TrackNulls,
      trackTextLen: Boolean = TransmogrifierDefaults.TrackTextLen,
      topK: Int = TransmogrifierDefaults.TopK,
      minSupport: Int = TransmogrifierDefaults.MinSupport,
      unseenName: String = TransmogrifierDefaults.OtherString,
      hashWithIndex: Boolean = TransmogrifierDefaults.HashWithIndex,
      binaryFreq: Boolean = TransmogrifierDefaults.BinaryFreq,
      prependFeatureName: Boolean = TransmogrifierDefaults.PrependFeatureName,
      autoDetectThreshold: Double = TextTokenizer.AutoDetectThreshold,
      hashSpaceStrategy: HashSpaceStrategy = TransmogrifierDefaults.HashSpaceStrategy,
      defaultLanguage: Language = TextTokenizer.DefaultLanguage,
      hashAlgorithm: HashAlgorithm = TransmogrifierDefaults.HashAlgorithm,
<<<<<<< HEAD
      sensitiveFeatureMode: SensitiveFeatureMode = SensitiveFeatureMode.Off,
=======
      textLengthType: TextLengthType = SmartTextVectorizer.LengthType,
      minLengthStdDev: Double = SmartTextVectorizer.MinTextLengthStdDev,
      stripHtml: Boolean = TextTokenizer.StripHtml,
>>>>>>> 10403619
      others: Array[FeatureLike[T]] = Array.empty
    ): FeatureLike[OPVector] = {
      // scalastyle:on parameter.number
      new SmartTextVectorizer[T]()
        .setInput(f +: others)
        .setMaxCardinality(maxCategoricalCardinality)
        .setCleanText(cleanText)
        .setTrackNulls(trackNulls)
        .setTrackTextLen(trackTextLen)
        .setAutoDetectLanguage(autoDetectLanguage)
        .setAutoDetectThreshold(autoDetectThreshold)
        .setDefaultLanguage(defaultLanguage)
        .setMinTokenLength(minTokenLength)
        .setStripHtml(stripHtml)
        .setToLowercase(toLowercase)
        .setTopK(topK)
        .setMinSupport(minSupport)
        .setUnseenName(unseenName)
        .setNumFeatures(numHashes)
        .setHashWithIndex(hashWithIndex)
        .setPrependFeatureName(prependFeatureName)
        .setHashSpaceStrategy(hashSpaceStrategy)
        .setHashAlgorithm(hashAlgorithm)
        .setBinaryFreq(binaryFreq)
<<<<<<< HEAD
        .setSensitiveFeatureMode(sensitiveFeatureMode)
=======
        .setTextLengthType(textLengthType)
        .setMinLengthStdDev(minLengthStdDev)
>>>>>>> 10403619
        .getOutput()
    }

    /**
     * Apply [[OpStringIndexerNoFilter]] estimator.
     *
     * A label indexer that maps a text column of labels to an ML feature of label indices.
     * The indices are in [0, numLabels), ordered by label frequencies.
     * So the most frequent label gets index 0.
     *
     * @param unseenName    name to give strings that appear in transform but not in fit
     * @param handleInvalid how to transform values not seen in fitting
     * @see [[OpIndexToString]] for the inverse transformation
     *
     * @return indexed real feature
     */
    def indexed(
      unseenName: String = OpStringIndexerNoFilter.UnseenNameDefault,
      handleInvalid: StringIndexerHandleInvalid = StringIndexerHandleInvalid.NoFilter
    ): FeatureLike[RealNN] = {
      handleInvalid match {
        case StringIndexerHandleInvalid.NoFilter => f.transformWith(
          new OpStringIndexerNoFilter[T]().setUnseenName(unseenName)
        )
        case _ => f.transformWith(new OpStringIndexer[T]().setHandleInvalid(handleInvalid))
      }
    }

    /**
     * Tokenize text using the provided analyzer
     *
     * @param languageDetector    a language detector instance
     * @param analyzer            a text analyzer instance
     * @param autoDetectLanguage  indicates whether to attempt language detection
     * @param autoDetectThreshold Language detection threshold. If none of the detected languages have
     *                            confidence greater than the threshold then defaultLanguage is used.
     * @param defaultLanguage     default language to assume in case autoDetectLanguage is disabled or
     *                            failed to make a good enough prediction.
     * @param minTokenLength      minimum token length, >= 1.
     * @param toLowercase         indicates whether to convert all characters to lowercase before analyzing
     * @return tokenized feature
     */
    def tokenize(
      languageDetector: LanguageDetector,
      analyzer: TextAnalyzer,
      autoDetectLanguage: Boolean,
      autoDetectThreshold: Double,
      defaultLanguage: Language,
      minTokenLength: Int,
      toLowercase: Boolean
    ): FeatureLike[TextList] =
      f.transformWith(
        new TextTokenizer[T](analyzer = analyzer, languageDetector = languageDetector)
          .setAutoDetectLanguage(autoDetectLanguage)
          .setDefaultLanguage(defaultLanguage)
          .setAutoDetectThreshold(autoDetectThreshold)
          .setMinTokenLength(minTokenLength)
          .setToLowercase(toLowercase)
      )

    /**
     * Tokenize text using [[LuceneTextAnalyzer]] with [[OptimaizeLanguageDetector]]
     *
     * @param autoDetectLanguage  indicates whether to attempt language detection
     * @param autoDetectThreshold Language detection threshold. If none of the detected languages have
     *                            confidence greater than the threshold then defaultLanguage is used.
     * @param defaultLanguage     default language to assume in case autoDetectLanguage is disabled or
     *                            failed to make a good enough prediction.
     * @param minTokenLength      minimum token length, >= 1.
     * @param toLowercase         indicates whether to convert all characters to lowercase before analyzing
     * @param stripHtml           indicates whether to strip HTML tags from the text or not before analyzing
     * @return tokenized feature
     */
    def tokenize(
      autoDetectLanguage: Boolean = TextTokenizer.AutoDetectLanguage,
      autoDetectThreshold: Double = TextTokenizer.AutoDetectThreshold,
      defaultLanguage: Language = TextTokenizer.DefaultLanguage,
      minTokenLength: Int = TextTokenizer.MinTokenLength,
      toLowercase: Boolean = TextTokenizer.ToLowercase,
      stripHtml: Boolean = TextTokenizer.StripHtml
    ): FeatureLike[TextList] =
      tokenize(
        languageDetector = TextTokenizer.LanguageDetector,
        analyzer = if (stripHtml) TextTokenizer.AnalyzerHtmlStrip else TextTokenizer.Analyzer,
        autoDetectLanguage = autoDetectLanguage,
        autoDetectThreshold = autoDetectThreshold,
        defaultLanguage = defaultLanguage,
        minTokenLength = minTokenLength,
        toLowercase = toLowercase
      )

    /**
     * Tokenize text using regex pattern matching to construct distinct tokens.
     * NOTE: This Tokenizer does not output tokens that are of zero length.
     *
     * @param pattern        is the regular expression
     * @param group          selects the matching group as the token (default: -1, which is equivalent to "split".
     *                       In this case, the tokens will be equivalent to the output from (without empty tokens).
     * @param minTokenLength minimum token length, >= 1.
     * @param toLowercase    indicates whether to convert all characters to lowercase before analyzing
     * @return tokenized feature
     */
    def tokenizeRegex
    (
      pattern: String,
      group: Int = -1,
      minTokenLength: Int = TextTokenizer.MinTokenLength,
      toLowercase: Boolean = TextTokenizer.ToLowercase
    ): FeatureLike[TextList] = {
      // html stripping won't work here due since LuceneRegexTextAnalyzer
      tokenize(
        languageDetector = TextTokenizer.LanguageDetector,
        analyzer = new LuceneRegexTextAnalyzer(pattern, group),
        autoDetectLanguage = false,
        autoDetectThreshold = 1.0,
        defaultLanguage = Language.Unknown,
        minTokenLength = minTokenLength,
        toLowercase = toLowercase
      )
    }

    /**
     * Detect the language of the text
     *
     * @param languageDetector a language detector instance
     * @return real map feature containing the detected languages with confidence scores.
     *         Confidence score is range of [0.0, 1.0], with higher values implying greater confidence.
     */
    def detectLanguages(languageDetector: LanguageDetector = LangDetector.DefaultDetector): FeatureLike[RealMap] =
      f.transformWith(new LangDetector[T](languageDetector))

    /**
     * Find name entities of the text using OpenNLP [[OpenNLPAnalyzer]]
     *
     * @param languageDetector    a language detector instance
     * @param analyzer            a text analyzer instance
     * @param sentenceSplitter    sentence splitter
     * @param tagger              name entity recognition tagger
     * @param autoDetectLanguage  indicates whether to attempt language detection
     * @param autoDetectThreshold Language detection threshold. If none of the detected languages have
     *                            confidence greater than the threshold then defaultLanguage is used.
     * @param defaultLanguage     default language to assume in case autoDetectLanguage is disabled or
     *                            failed to make a good enough prediction.
     * @return name entity sets feature
     */
    def recognizeEntities
    (
      languageDetector: LanguageDetector = NameEntityRecognizer.LanguageDetector,
      analyzer: TextAnalyzer = NameEntityRecognizer.Analyzer,
      sentenceSplitter: SentenceSplitter = NameEntityRecognizer.Splitter,
      tagger: NameEntityTagger[_ <: TaggerResult] = NameEntityRecognizer.Tagger,
      autoDetectLanguage: Boolean = NameEntityRecognizer.AutoDetectLanguage,
      autoDetectThreshold: Double = NameEntityRecognizer.AutoDetectThreshold,
      defaultLanguage: Language = NameEntityRecognizer.DefaultLanguage
    ): FeatureLike[MultiPickListMap] = {
      f.transformWith(
        new NameEntityRecognizer[T](languageDetector, analyzer, sentenceSplitter, tagger)
          .setAutoDetectLanguage(autoDetectLanguage)
          .setAutoDetectThreshold(autoDetectThreshold)
          .setDefaultLanguage(defaultLanguage)
      )
    }

    /**
     * Check if feature is a substring of the companion feature
     *
     * @param f2          feature which would contain the first input as a substring
     * @param toLowercase lowercase before checking for substrings
     * @tparam T2 type tag of second feature
     * @return Binary feature indicating if substring was found
     */
    def isSubstring[T2 <: Text : TypeTag](
      f2: FeatureLike[T2],
      toLowercase: Boolean = TextTokenizer.ToLowercase
    ): FeatureLike[Binary] =
      f.transformWith(new SubstringTransformer[T, T2]().setToLowercase(toLowercase), f2)

    /**
     * Check if feature is actual human names, and if so, return related gender information (English language only)
     *
     * @param threshold optional, fraction of rows containing names before processing (default = 0.50)
     * @return NameStats, a custom map that will be empty if no name was found
     */
    def identifyIfHumanName(threshold: Double = 0.50): FeatureLike[NameStats] =
      new HumanNameDetector[T]().setThreshold(threshold).setInput(f).getOutput()
  }

  implicit class RichPhoneFeature(val f: FeatureLike[Phone]) {

    /**
     * Filter phone numbers given their country and returns only valid
     * entries. Invalid entries are left blank.
     *
     * @param regionCode    feature containing country information
     * @param countryCodes  map of possible countries and their codes
     * @param isStrict      strict comparison if true.
     * @param defaultRegion default locale if region code is not valid
     * @return result feature of type Phone
     */
    def parsePhone
    (
      regionCode: FeatureLike[Text],
      countryCodes: Map[String, String] = PhoneNumberParser.DefaultCountryCodes,
      isStrict: Boolean = PhoneNumberParser.StrictValidation,
      defaultRegion: String = PhoneNumberParser.DefaultRegion
    ): FeatureLike[Phone] = {
      f.transformWith(
        new ParsePhoneNumber()
          .setCodesAndCountries(countryCodes)
          .setStrictness(isStrict)
          .setDefaultRegion(defaultRegion),
        regionCode
      )
    }


    /**
     * Filter phone numbers given their country and returns only valid
     * entries. Invalid entries are left blank.
     *
     * @param isStrict      strict comparison if true.
     * @param defaultRegion default locale if region code is not valid
     * @return result feature of type Phone
     */
    def parsePhoneDefaultCountry
    (
      isStrict: Boolean = PhoneNumberParser.StrictValidation,
      defaultRegion: String = PhoneNumberParser.DefaultRegion
    ): FeatureLike[Phone] = {
      f.transformWith(
        new ParsePhoneDefaultCountry()
          .setStrictness(isStrict)
          .setDefaultRegion(defaultRegion)
      )
    }

    /**
     * Returns new feature where 1 represents valid numbers and 0 represents invalid numbers checked against
     * the location associated with the number
     *
     * @param regionCode    feature containing country information
     * @param countryCodes  map of possible countries and their codes
     * @param isStrict      strict comparison if true.
     * @param defaultRegion default locale if region code is not valid
     * @return result feature of type Binary
     */
    def isValidPhone
    (
      regionCode: FeatureLike[Text],
      countryCodes: Map[String, String] = PhoneNumberParser.DefaultCountryCodes,
      isStrict: Boolean = PhoneNumberParser.StrictValidation,
      defaultRegion: String = PhoneNumberParser.DefaultRegion
    ): FeatureLike[Binary] = {
      f.transformWith(
        new IsValidPhoneNumber()
          .setCodesAndCountries(countryCodes)
          .setStrictness(isStrict)
          .setDefaultRegion(defaultRegion),
        regionCode
      )
    }

    /**
     * Returns new feature where true represents valid numbers and false represents invalid numbers
     *
     * @param isStrict      strict comparison if true.
     * @param defaultRegion default locale if region code is not valid
     * @return result feature of type Binary
     */
    def isValidPhoneDefaultCountry
    (
      isStrict: Boolean = PhoneNumberParser.StrictValidation,
      defaultRegion: String = PhoneNumberParser.DefaultRegion
    ): FeatureLike[Binary] = {
      f.transformWith(
        new IsValidPhoneDefaultCountry()
          .setStrictness(isStrict)
          .setDefaultRegion(defaultRegion)
      )
    }

    /**
     * Returns a vector for phone numbers where the first element is 1 if the number is valid for the given region
     * 0 if invalid and with an optional second element idicating if the phone number was null
     *
     * @param defaultRegion region against which to check phone validity
     * @param isStrict      strict validation means cannot have extra digits
     * @param trackNulls    produce column indicating if the number was null
     * @param fillValue     value to fill in for nulls in vactor creation
     * @param others        other phone numbers to vectorize
     *
     * @return vector feature containing information about phone number
     */
    def vectorize(
      defaultRegion: String,
      isStrict: Boolean = PhoneNumberParser.StrictValidation,
      trackNulls: Boolean = TransmogrifierDefaults.TrackNulls,
      fillValue: Boolean = TransmogrifierDefaults.BinaryFillValue,
      others: Array[FeatureLike[Phone]] = Array.empty
    ): FeatureLike[OPVector] = {
      val valid = (f +: others).map(_.isValidPhoneDefaultCountry(defaultRegion = defaultRegion, isStrict = isStrict))
      valid.head.vectorize(others = valid.tail, fillValue = fillValue, trackNulls = trackNulls)
    }

  }

  implicit class RichEmailFeature(val f: FeatureLike[Email]) {

    /**
     * Extract email prefixes
     *
     * @return email prefix
     */
    def toEmailPrefix: FeatureLike[Text] = f.map[Text](new EmailPrefixToText, "prefix")

    /**
     * Extract email domains
     *
     * @return email domain
     */
    def toEmailDomain: FeatureLike[Text] = f.map[Text](new EmailDomainToText, "domain")

    /**
     * Check if email is valid
     *
     * @return binary feature containing boolean value of whether email was valid format
     */
    def isValidEmail: FeatureLike[Binary] = f.transformWith(new ValidEmailTransformer())


    /**
     * Converts a sequence of [[Email]] features into a vector, extracting the domains of the e-mails
     * and keeping the top K occurrences of each feature, along with an extra column per feature
     * indicating how many values were not in the top K.
     *
     * @param others            Other [[Email]] features
     * @param topK              How many values to keep in the vector
     * @param minSupport        Min times a value must occur to be retained in pivot
     * @param cleanText         If true, ignores capitalization and punctuations when grouping categories
     * @param trackNulls        keep an extra column that indicated if feature was null
     * @param maxPctCardinality max percentage of distinct values a categorical feature can have (between 0.0 and 1.00)
     *
     * @return The vectorized features
     */
    def vectorize
    (
      topK: Int,
      cleanText: Boolean,
      minSupport: Int,
      trackNulls: Boolean = TransmogrifierDefaults.TrackNulls,
      others: Array[FeatureLike[Email]] = Array.empty,
      maxPctCardinality: Double = OpOneHotVectorizer.MaxPctCardinality
    ): FeatureLike[OPVector] = {
      val domains = (f +: others).map(_.map[PickList](new EmailDomainToPickList))
      domains.head.pivot(others = domains.tail, topK = topK, minSupport = minSupport, cleanText = cleanText,
        trackNulls = trackNulls, maxPctCardinality = maxPctCardinality
      )
    }

  }

  implicit class RichURLFeature(val f: FeatureLike[URL]) {

    /**
     * Extract url domain, i.e. salesforce.com, data.com etc.
     */
    def toDomain: FeatureLike[Text] = f.map[Text](new URLDomainToText, "urlDomain")

    /**
     * Extracts url protocol, i.e. http, https, ftp etc.
     */
    def toProtocol: FeatureLike[Text] = f.map[Text](new URLProtocolToText, "urlProtocol")

    /**
     * Verifies if the url is of correct form of "Uniform Resource Identifiers (URI): Generic Syntax"
     * RFC2396 (http://www.ietf.org/rfc/rfc2396.txt)
     * Default valid protocols are: http, https, ftp.
     */
    def isValidUrl: FeatureLike[Binary] = f.exists(new URLIsValid)

    /**
     * Converts a sequence of [[URL]] features into a vector, extracting the domains of the valid urls
     * and keeping the top K occurrences of each feature, along with an extra column per feature
     * indicating how many values were not in the top K.
     *
     * @param others            Other [[URL]] features
     * @param topK              How many values to keep in the vector
     * @param minSupport        Min times a value must occur to be retained in pivot
     * @param cleanText         If true, ignores capitalization and punctuations when grouping categories
     * @param trackNulls        keep an extra column that indicated if feature was null
     * @param maxPctCardinality max percentage of distinct values a categorical feature can have (between 0.0 and 1.00)
     *
     * @return The vectorized features
     */
    def vectorize
    (
      topK: Int,
      cleanText: Boolean,
      minSupport: Int,
      trackNulls: Boolean = TransmogrifierDefaults.TrackNulls,
      others: Array[FeatureLike[URL]] = Array.empty,
      maxPctCardinality: Double = OpOneHotVectorizer.MaxPctCardinality
    ): FeatureLike[OPVector] = {
      val domains = (f +: others).map(_.map[PickList](new URLDomainToPickList))
      domains.head.pivot(others = domains.tail, topK = topK, minSupport = minSupport, cleanText = cleanText,
        trackNulls = trackNulls, maxPctCardinality = maxPctCardinality
      )
    }

  }

  implicit class RichBase64Feature(val f: FeatureLike[Base64]) {

    /**
     * Detect MIME type for Base64 encoded binary data
     *
     * @param typeHint MIME type hint, i.e. 'application/json', 'text/plain' etc.
     * @return mime type as text
     */
    def detectMimeTypes(typeHint: Option[String] = None): FeatureLike[Text] = {
      val detector = new MimeTypeDetector()
      typeHint.foreach(detector.setTypeHint)
      f.transformWith(detector)
    }

    /**
     * Extracts Base64 features (MIME type etc.),
     * then converts those into PickList features and vectorizes them.
     *
     * @param topK              number of values to keep for each key
     * @param minSupport        min times a value must occur to be retained in pivot
     * @param cleanText         clean text before pivoting
     * @param trackNulls        keep an extra column that indicated if feature was null
     * @param typeHint          MIME type hint, i.e. 'application/json', 'text/plain' etc.
     * @param others            other features of the same type
     * @param maxPctCardinality max percentage of distinct values a categorical feature can have (between 0.0 and 1.00)
     *
     * @return result feature of type vector
     */
    def vectorize(
      topK: Int,
      minSupport: Int,
      cleanText: Boolean,
      trackNulls: Boolean = TransmogrifierDefaults.TrackNulls,
      typeHint: Option[String] = None,
      others: Array[FeatureLike[Base64]] = Array.empty,
      maxPctCardinality: Double = OpOneHotVectorizer.MaxPctCardinality
    ): FeatureLike[OPVector] = {

      val feats: Array[FeatureLike[PickList]] =
        (f +: others).map(_.detectMimeTypes(typeHint).map[PickList](new TextToPickList))

      feats.head.vectorize(
        topK = topK, minSupport = minSupport, cleanText = cleanText, trackNulls = trackNulls, others = feats.tail,
        maxPctCardinality = maxPctCardinality
      )
    }

  }

  implicit class RichPickListFeature(val f: FeatureLike[PickList]) {

    /**
     * Converts a sequence of [[PickList]] features into a vector keeping the top K occurrences of each feature,
     * along with an extra column per feature indicating how many values were not in the top K.
     *
     * @param others            Other [[PickList]] features to include in pivot
     * @param topK              How many values to keep in the vector
     * @param minSupport        Min times a value must occur to be retained in pivot
     * @param cleanText         If true, ignores capitalization and punctuations when grouping categories
     * @param trackNulls        keep an extra column that indicated if feature was null
     * @param maxPctCardinality max percentage of distinct values a categorical feature can have (between 0.0 and 1.00)
     *
     * @return The vectorized features
     */
    def vectorize
    (
      topK: Int,
      minSupport: Int,
      cleanText: Boolean,
      trackNulls: Boolean = TransmogrifierDefaults.TrackNulls,
      others: Array[FeatureLike[PickList]] = Array.empty,
      maxPctCardinality: Double = OpOneHotVectorizer.MaxPctCardinality
    ): FeatureLike[OPVector] = {
      f.pivot(others = others, topK = topK, minSupport = minSupport, cleanText = cleanText, trackNulls = trackNulls,
        maxPctCardinality = maxPctCardinality)
    }

  }

  implicit class RichComboBoxFeature(val f: FeatureLike[ComboBox]) {

    /**
     * Converts a sequence of [[ComboBox]] features into a vector keeping the top K occurrences of each feature,
     * along with an extra column per feature indicating how many values were not in the top K.
     *
     * @param others            Other [[ComboBox]] features to include in pivot
     * @param topK              How many values to keep in the vector
     * @param minSupport        Min times a value must occur to be retained in pivot
     * @param cleanText         If true, ignores capitalization and punctuations when grouping categories
     * @param trackNulls        keep an extra column that indicated if feature was null
     * @param maxPctCardinality max percentage of distinct values a categorical feature can have (between 0.0 and 1.00)
     *
     * @return The vectorized features
     */
    def vectorize
    (
      topK: Int,
      minSupport: Int,
      cleanText: Boolean,
      trackNulls: Boolean = TransmogrifierDefaults.TrackNulls,
      others: Array[FeatureLike[ComboBox]] = Array.empty,
      maxPctCardinality: Double = OpOneHotVectorizer.MaxPctCardinality
    ): FeatureLike[OPVector] = {
      f.pivot(others = others, topK = topK, minSupport = minSupport, cleanText = cleanText, trackNulls = trackNulls,
        maxPctCardinality = maxPctCardinality)
    }

  }

  implicit class RichIdFeature(val f: FeatureLike[ID]) {

    /**
     * Converts a sequence of [[ID]] features into a vector keeping the top K occurrences of each feature,
     * along with an extra column per feature indicating how many values were not in the top K.
     *
     * @param others            Other [[ID]] features to include in pivot
     * @param topK              How many values to keep in the vector
     * @param minSupport        Min times a value must occur to be retained in pivot
     * @param cleanText         If true, ignores capitalization and punctuations when grouping categories
     * @param trackNulls        keep an extra column that indicated if feature was null
     * @param maxPctCardinality max percentage of distinct values a categorical feature can have (between 0.0 and 1.00)
     *
     * @return The vectorized features
     */
    def vectorize
    (
      topK: Int,
      minSupport: Int,
      cleanText: Boolean,
      trackNulls: Boolean = TransmogrifierDefaults.TrackNulls,
      others: Array[FeatureLike[ID]] = Array.empty,
      maxPctCardinality: Double = OpOneHotVectorizer.MaxPctCardinality
    ): FeatureLike[OPVector] = {
      f.pivot(others = others, topK = topK, minSupport = minSupport, cleanText = cleanText, trackNulls = trackNulls,
        maxPctCardinality = maxPctCardinality)
    }

  }

}

object RichTextFeatureLambdas {

  class EmailDomainToPickList extends Function1[Email, PickList] with Serializable {
    def apply(v: Email): PickList = v.domain.toPickList
  }

  class EmailDomainToText extends Function1[Email, Text] with Serializable {
    def apply(v: Email): Text = v.domain.toText
  }

  class EmailPrefixToText extends Function1[Email, Text] with Serializable {
    def apply(v: Email): Text = v.prefix.toText
  }

  class URLDomainToPickList extends Function1[URL, PickList] with Serializable {
    def apply(v: URL): PickList = if (v.isValid) v.domain.toPickList else PickList.empty
  }

  class URLDomainToText extends Function1[URL, Text] with Serializable {
    def apply(v: URL): Text = v.domain.toText
  }

  class URLProtocolToText extends Function1[URL, Text] with Serializable {
    def apply(v: URL): Text = v.protocol.toText
  }

  class URLIsValid extends Function1[URL, Boolean] with Serializable {
    def apply(v: URL): Boolean = v.isValid
  }

  class TextToPickList extends Function1[Text, PickList] with Serializable {
    def apply(v: Text): PickList = v.value.toPickList
  }

  class TextToMultiPickList extends Function1[Text, MultiPickList] with Serializable {
    def apply(v: Text): MultiPickList = v.value.toSet[String].toMultiPickList
  }

}<|MERGE_RESOLUTION|>--- conflicted
+++ resolved
@@ -242,13 +242,10 @@
       hashSpaceStrategy: HashSpaceStrategy = TransmogrifierDefaults.HashSpaceStrategy,
       defaultLanguage: Language = TextTokenizer.DefaultLanguage,
       hashAlgorithm: HashAlgorithm = TransmogrifierDefaults.HashAlgorithm,
-<<<<<<< HEAD
       sensitiveFeatureMode: SensitiveFeatureMode = SensitiveFeatureMode.Off,
-=======
       textLengthType: TextLengthType = SmartTextVectorizer.LengthType,
       minLengthStdDev: Double = SmartTextVectorizer.MinTextLengthStdDev,
       stripHtml: Boolean = TextTokenizer.StripHtml,
->>>>>>> 10403619
       others: Array[FeatureLike[T]] = Array.empty
     ): FeatureLike[OPVector] = {
       // scalastyle:on parameter.number
@@ -273,12 +270,9 @@
         .setHashSpaceStrategy(hashSpaceStrategy)
         .setHashAlgorithm(hashAlgorithm)
         .setBinaryFreq(binaryFreq)
-<<<<<<< HEAD
         .setSensitiveFeatureMode(sensitiveFeatureMode)
-=======
         .setTextLengthType(textLengthType)
         .setMinLengthStdDev(minLengthStdDev)
->>>>>>> 10403619
         .getOutput()
     }
 
