/*
 * Copyright (c) 2017, Salesforce.com, Inc.
 * All rights reserved.
 *
 * Redistribution and use in source and binary forms, with or without
 * modification, are permitted provided that the following conditions are met:
 *
 * * Redistributions of source code must retain the above copyright notice, this
 *   list of conditions and the following disclaimer.
 *
 * * Redistributions in binary form must reproduce the above copyright notice,
 *   this list of conditions and the following disclaimer in the documentation
 *   and/or other materials provided with the distribution.
 *
 * * Neither the name of the copyright holder nor the names of its
 *   contributors may be used to endorse or promote products derived from
 *   this software without specific prior written permission.
 *
 * THIS SOFTWARE IS PROVIDED BY THE COPYRIGHT HOLDERS AND CONTRIBUTORS "AS IS"
 * AND ANY EXPRESS OR IMPLIED WARRANTIES, INCLUDING, BUT NOT LIMITED TO, THE
 * IMPLIED WARRANTIES OF MERCHANTABILITY AND FITNESS FOR A PARTICULAR PURPOSE ARE
 * DISCLAIMED. IN NO EVENT SHALL THE COPYRIGHT HOLDER OR CONTRIBUTORS BE LIABLE
 * FOR ANY DIRECT, INDIRECT, INCIDENTAL, SPECIAL, EXEMPLARY, OR CONSEQUENTIAL
 * DAMAGES (INCLUDING, BUT NOT LIMITED TO, PROCUREMENT OF SUBSTITUTE GOODS OR
 * SERVICES; LOSS OF USE, DATA, OR PROFITS; OR BUSINESS INTERRUPTION) HOWEVER
 * CAUSED AND ON ANY THEORY OF LIABILITY, WHETHER IN CONTRACT, STRICT LIABILITY,
 * OR TORT (INCLUDING NEGLIGENCE OR OTHERWISE) ARISING IN ANY WAY OUT OF THE USE
 * OF THIS SOFTWARE, EVEN IF ADVISED OF THE POSSIBILITY OF SUCH DAMAGE.
 */

package com.salesforce.op.dsl

import com.salesforce.op.features.FeatureLike
import com.salesforce.op.features.types._
import com.salesforce.op.stages.impl.feature._
import com.salesforce.op.stages.impl.preparators.{CorrelationExclusion, CorrelationType, SanityChecker}
import com.salesforce.op.stages.impl.regression.IsotonicRegressionCalibrator

import scala.language.postfixOps
import scala.reflect.ClassTag
import scala.reflect.runtime.universe.TypeTag

// scalastyle:off
object RichNumericFeatureLambdas {
  def divide = (i1: OPNumeric[_], i2: OPNumeric[_]) => {
    val result = for {
      x <- i1.toDouble
      y <- i2.toDouble
    } yield x / y

    result filter Number.isValid toReal
  }

  def plus = (i1: OPNumeric[_], i2: OPNumeric[_]) => (i1.toDouble -> i2.toDouble).map(_ + _).toReal

  def minus = (i1: OPNumeric[_], i2: OPNumeric[_]) => {
    val optZ = (i1.toDouble, i2.toDouble) match {
      case (Some(x), Some(y)) => Some(x - y)
      case (Some(x), None) => Some(x)
      case (None, Some(y)) => Some(-y)
      case (None, None) => None
    }
    optZ.toReal
  }

  def multiply = (i1: OPNumeric[_], i2: OPNumeric[_]) => {
    val result = for {
      x <- i1.toDouble
      y <- i2.toDouble
    } yield x * y

    result filter Number.isValid toReal
  }

  def multiplyS(nd: Double) = (r: OPNumeric[_]) => r.toDouble.map(_ * nd).filter(Number.isValid).toReal

  def divideS(nd: Double) = (r: OPNumeric[_]) => r.toDouble.map(_ / nd).filter(Number.isValid).toReal

  def plusS(nd: Double) = (r: OPNumeric[_]) => r.toDouble.map(_ + nd).filter(Number.isValid).toReal

  def minusS(nd: Double) = (r: OPNumeric[_]) => r.toDouble.map(_ - nd).filter(Number.isValid).toReal
}

// scalastyle:on
/**
 * Enrichment functions for Numeric Feature
 */
trait RichNumericFeature {

  /**
   * Enrichment functions for Numeric Feature
   *
   * @param f FeatureLike
   * @tparam I input type
   */
  implicit class RichNumericFeature[I <: OPNumeric[_] : TypeTag : ClassTag](val f: FeatureLike[I]) {

    /**
     * Apply Divide transformer shortcut function
     *
     * Divide function truth table (Real as example):
     *
     * Real.empty / Real.empty = Real.empty
     * Real.empty / Real(x)    = Real.empty
     * Real(x)    / Real.empty = Real.empty
     * Real(x)    / Real(y)    = Real(x / y) filter ("is not NaN or Infinity")
     *
     * @param that feature to divide by
     * @tparam I2 that feature output type
     * @return transformed feature
     */
<<<<<<< HEAD
    def /[I2 <: OPNumeric[_] : TypeTag](that: FeatureLike[I2]): FeatureLike[Real] = {
      f.transformWith[I2, Real](
        stage = new BinaryLambdaTransformer[I, I2, Real](
          operationName = "divide",
          transformFn = RichNumericFeatureLambdas.divide
        ),
        f = that
      )
    }
=======
    def /[I2 <: OPNumeric[_] : TypeTag](that: FeatureLike[I2]): FeatureLike[Real] =
      f.transformWith(new DivideTransformer[I, I2](), that)
>>>>>>> 209647c1

    /**
     * Apply Multiply transformer shortcut function
     *
     * Multiply function truth table (Real as example):
     *
     * Real.empty * Real.empty = Real.empty
     * Real.empty * Real(x)    = Real.empty
     * Real(x)    * Real.empty = Real.empty
     * Real(x)    * Real(y)    = Real(x * y) filter ("is not NaN or Infinity")
     *
     * @param that feature to divide by
     * @tparam I2 that feature output type
     * @return transformed feature
     */
<<<<<<< HEAD
    def *[I2 <: OPNumeric[_] : TypeTag](that: FeatureLike[I2]): FeatureLike[Real] = {
      f.transformWith[I2, Real](
        stage = new BinaryLambdaTransformer[I, I2, Real](
          operationName = "multiply",
          transformFn = RichNumericFeatureLambdas.multiply
        ),
        f = that
      )
    }
=======
    def *[I2 <: OPNumeric[_] : TypeTag](that: FeatureLike[I2]): FeatureLike[Real] =
      f.transformWith(new MultiplyTransformer[I, I2](), that)
>>>>>>> 209647c1

    /**
     * Apply Plus transformer shortcut function
     *
     * Plus function truth table (Real as example):
     *
     * Real.empty + Real.empty = Real.empty
     * Real.empty + Real(x)    = Real(x)
     * Real(x)    + Real.empty = Real(x)
     * Real(x)    + Real(y)    = Real(x + y)
     *
     * @param that feature to divide by
     * @tparam I2 that feature output type
     * @return transformed feature
     */
<<<<<<< HEAD
    def +[I2 <: OPNumeric[_] : TypeTag](that: FeatureLike[I2]): FeatureLike[Real] = {
      f.transformWith[I2, Real](
        stage = new BinaryLambdaTransformer[I, I2, Real](
          operationName = "plus",
          transformFn = RichNumericFeatureLambdas.plus
        ),
        f = that
      )
    }
=======
    def +[I2 <: OPNumeric[_] : TypeTag](that: FeatureLike[I2]): FeatureLike[Real] =
      f.transformWith(new AddTransformer[I, I2](), that)
>>>>>>> 209647c1

    /**
     * Apply Minus transformer shortcut function
     *
     * Minus function truth table (Real as example):
     *
     * Real.empty - Real.empty = Real.empty
     * Real.empty - Real(x)    = Real(-x)
     * Real(x)    - Real.empty = Real(x)
     * Real(x)    - Real(y)    = Real(x - y)
     *
     * @param that feature to divide by
     * @tparam I2 that feature output type
     * @return transformed feature
     */
<<<<<<< HEAD
    def -[I2 <: OPNumeric[_] : TypeTag](that: FeatureLike[I2]): FeatureLike[Real] = {
      f.transformWith[I2, Real](
        stage = new BinaryLambdaTransformer[I, I2, Real](
          operationName = "minus",
          transformFn = RichNumericFeatureLambdas.minus
        ),
        f = that
      )
    }
=======
    def -[I2 <: OPNumeric[_] : TypeTag](that: FeatureLike[I2]): FeatureLike[Real] =
      f.transformWith(new SubtractTransformer[I, I2](), that)
>>>>>>> 209647c1

    /**
     * Apply Divide scalar transformer shortcut function
     *
     * @param v scalar value
     * @param n value converter
     * @tparam N value type
     * @return transformed feature
     */
<<<<<<< HEAD
    def /[N](v: N)(implicit n: Numeric[N]): FeatureLike[Real] = {
      val nd = n.toDouble(v)
      f.transformWith(
        new UnaryLambdaTransformer[I, Real](
          operationName = "divideS",
          transformFn = RichNumericFeatureLambdas.divideS(nd),
          lambdaCtorArgs = Array(nd)
        )
      )
    }
=======
    def /[N](v: N)(implicit n: Numeric[N]): FeatureLike[Real] =
      f.transformWith(new ScalarDivideTransformer(scalar = v))
>>>>>>> 209647c1

    /**
     * Apply Multiply scalar transformer shortcut function
     *
     * @param v scalar value
     * @param n value converter
     * @tparam N value type
     * @return transformed feature
     */
<<<<<<< HEAD
    def *[N](v: N)(implicit n: Numeric[N]): FeatureLike[Real] = {
      val nd = n.toDouble(v)
      f.transformWith(
        new UnaryLambdaTransformer[I, Real](
          operationName = "multiplyS",
          transformFn = RichNumericFeatureLambdas.multiplyS(nd),
          lambdaCtorArgs = Array(nd)
        )
      )
    }
=======
    def *[N](v: N)(implicit n: Numeric[N]): FeatureLike[Real] =
      f.transformWith(new ScalarMultiplyTransformer(scalar = v))
>>>>>>> 209647c1

    /**
     * Apply Plus scalar transformer shortcut function
     *
     * @param v scalar value
     * @param n value converter
     * @tparam N value type
     * @return transformed feature
     */
<<<<<<< HEAD
    def +[N](v: N)(implicit n: Numeric[N]): FeatureLike[Real] = {
      val nd = n.toDouble(v)
      f.transformWith(
        new UnaryLambdaTransformer[I, Real](
          operationName = "plusS",
          transformFn = RichNumericFeatureLambdas.plusS(nd),
          lambdaCtorArgs = Array(nd)
        )
      )
    }
=======
    def +[N](v: N)(implicit n: Numeric[N]): FeatureLike[Real] =
      f.transformWith(new ScalarAddTransformer[I, N](scalar = v))
>>>>>>> 209647c1

    /**
     * Apply Minus scalar transformer shortcut function
     *
     * @param v scalar value
     * @param n value converter
     * @tparam N value type
     * @return transformed feature
     */
<<<<<<< HEAD
    def -[N](v: N)(implicit n: Numeric[N]): FeatureLike[Real] = {
      val nd = n.toDouble(v)
      f.transformWith(
        new UnaryLambdaTransformer[I, Real](
          operationName = "minusS",
          transformFn = RichNumericFeatureLambdas.minusS(nd),
          lambdaCtorArgs = Array(nd)
        )
      )
    }
=======
    def -[N](v: N)(implicit n: Numeric[N]): FeatureLike[Real] =
      f.transformWith(new ScalarSubtractTransformer[I, N](scalar = v))

    /**
     * Take the absolute value of the feature
     * @return transformed feature
     */
    def abs(): FeatureLike[Real] =
      f.transformWith(new AbsoluteValueTransformer[I]())

    /**
     * Take the ceil of the feature value
     * @return transformed feature
     */
    def ceil(): FeatureLike[Integral] =
      f.transformWith(new CeilTransformer[I]())

    /**
     * Take the floor of the feature value
     * @return transformed feature
     */
    def floor(): FeatureLike[Integral] =
      f.transformWith(new FloorTransformer[I]())

    /**
     * Round the feature value
     * @return transformed feature
     */
    def round(): FeatureLike[Integral] =
      f.transformWith(new RoundTransformer[I]())

    /**
     * Round the feature value
     * @return transformed feature
     */
    def round(digits: Int): FeatureLike[Real] =
      f.transformWith(new RoundDigitsTransformer[I](digits = digits))

    /**
     * Exp transformer: returns Euler's number `e` raised to the power of feature value
     * @return transformed feature
     */
    def exp(): FeatureLike[Real] =
      f.transformWith(new ExpTransformer[I]())

    /**
     * Square root transformer
     * @return transformed feature
     */
    def sqrt(): FeatureLike[Real] =
      f.transformWith(new SqrtTransformer[I]())

    /**
     * Square root transformer
     * @return transformed feature
     */
    def log(base: Double): FeatureLike[Real] =
      f.transformWith(new LogTransformer[I](base = base))

    /**
     * Square root transformer
     * @return transformed feature
     */
    def power(power: Double): FeatureLike[Real] =
      f.transformWith(new PowerTransformer[I](power = power))

>>>>>>> 209647c1

  }

  /**
   * Enrichment functions for Real Feature
   *
   * @param f FeatureLike
   */
  implicit class RichRealFeature[T <: Real : TypeTag](val f: FeatureLike[T])(implicit val ttiv: TypeTag[T#Value]) {

    /**
     * Fill missing values with mean
     *
     * @param default default value is the whole feature is filled with missing values
     * @return transformed feature of type RealNN
     */
    def fillMissingWithMean(default: Double = 0.0): FeatureLike[RealNN] = {
      f.transformWith(new FillMissingWithMean[Double, T]().setDefaultValue(default))
    }

    /**
     * Apply NumericBucketizer transformer shortcut function
     *
     * @param trackNulls     option to keep track of values that were missing
     * @param trackInvalid   option to keep track of invalid values,
     *                       eg. NaN, -/+Inf or values that fall outside the buckets
     * @param splits         sorted list of split points for bucketizing
     * @param splitInclusion should the splits be left or right inclusive.
     *                       Meaning if x1 and x2 are split points, then for Left the bucket interval is [x1, x2)
     *                       and for Right the bucket interval is (x1, x2].
     * @param bucketLabels   sorted list of labels for the buckets
     */
    def bucketize(
      trackNulls: Boolean,
      trackInvalid: Boolean = TransmogrifierDefaults.TrackInvalid,
      splits: Array[Double] = NumericBucketizer.Splits,
      splitInclusion: Inclusion = NumericBucketizer.SplitInclusion,
      bucketLabels: Option[Array[String]] = None
    ): FeatureLike[OPVector] = {
      f.transformWith(
        new NumericBucketizer[T]()
          .setBuckets(splits, bucketLabels)
          .setTrackNulls(trackNulls)
          .setSplitInclusion(splitInclusion)
          .setTrackInvalid(trackInvalid)
      )
    }

    /**
     * Apply a smart bucketizer transformer
     *
     * @param label        label feature
     * @param trackNulls   option to keep track of values that were missing
     * @param trackInvalid option to keep track of invalid values,
     *                     eg. NaN, -/+Inf or values that fall outside the buckets
     * @param minInfoGain  minimum info gain, one of the stopping criteria of the Decision Tree
     */
    def autoBucketize(
      label: FeatureLike[RealNN],
      trackNulls: Boolean,
      trackInvalid: Boolean = TransmogrifierDefaults.TrackInvalid,
      minInfoGain: Double = DecisionTreeNumericBucketizer.MinInfoGain
    ): FeatureLike[OPVector] = {
      new DecisionTreeNumericBucketizer[Double, T]()
        .setInput(label, f)
        .setTrackInvalid(trackInvalid)
        .setTrackNulls(trackNulls)
        .setMinInfoGain(minInfoGain).getOutput()
    }

    /**
     * Apply real vectorizer: Converts a sequence of Real features into a vector feature.
     *
     * @param others       other features of same type
     * @param fillValue    value to pull in place of nulls
     * @param trackNulls   keep tract of when nulls occur by adding a second column to the vector with a null indicator
     * @param fillWithMean replace missing values with mean (as apposed to constant provided in fillValue)
     * @param trackInvalid option to keep track of invalid values,
     *                     eg. NaN, -/+Inf or values that fall outside the buckets
     * @param minInfoGain  minimum info gain, one of the stopping criteria of the Decision Tree for the autoBucketizer
     * @param label        optional label column to be passed into autoBucketizer if present
     * @return a vector feature containing the raw Features with filled missing values and the bucketized
     *         features if a label argument is passed
     */
    def vectorize
    (
      fillValue: Double,
      fillWithMean: Boolean,
      trackNulls: Boolean,
      others: Array[FeatureLike[T]] = Array.empty,
      trackInvalid: Boolean = TransmogrifierDefaults.TrackInvalid,
      minInfoGain: Double = TransmogrifierDefaults.MinInfoGain,
      label: Option[FeatureLike[RealNN]] = None
    ): FeatureLike[OPVector] = {
      val features = f +: others
      val stage = new RealVectorizer[T]().setInput(features).setTrackNulls(trackNulls)
      if (fillWithMean) stage.setFillWithMean else stage.setFillWithConstant(fillValue)
      val filledValues = stage.getOutput()
      label match {
        case None =>
          filledValues
        case Some(lbl) =>
          val bucketized = features.map(
            _.autoBucketize(label = lbl, trackNulls = false, trackInvalid = trackInvalid, minInfoGain = minInfoGain)
          )
          new VectorsCombiner().setInput(filledValues +: bucketized).getOutput()
      }
    }

    /**
     * Apply ScalerTransformer shortcut.  Applies the scaling function defined by the scalingType and scalingArg params
     *
     * @param scalingType type of scaling function
     * @param scalingArgs arguments to define the scaling function
     * @tparam O Output feature type
     * @return the descaled input cast to type O
     */
    def scale[O <: Real : TypeTag](
      scalingType: ScalingType,
      scalingArgs: ScalingArgs
    ): FeatureLike[O] = {
      new ScalerTransformer[T, O](scalingType = scalingType, scalingArgs = scalingArgs).setInput(f).getOutput()
    }

    /**
     * Apply DescalerTransformer shortcut.  Applies the inverse of the scaling function found in
     * the metadata of the the input feature: scaledFeature
     *
     * @param scaledFeature the feature containing metadata for constructing the scaling used to make this column
     * @tparam I feature type of the input feature: scaledFeature
     * @tparam O output feature type
     * @return the scaled input cast to type O
     */
    def descale[I <: Real : TypeTag, O <: Real : TypeTag](scaledFeature: FeatureLike[I]): FeatureLike[O] = {
      new DescalerTransformer[T, I, O]().setInput(f, scaledFeature).getOutput()
    }
  }


  /**
   * Enrichment functions for Real non nullable Feature
   *
   * @param f FeatureLike
   */
  implicit class RichRealNNFeature(val f: FeatureLike[RealNN]) {
    /**
     * Z-normalization shortcut function using OpStandardScaler.
     */
    def zNormalize(): FeatureLike[RealNN] = {
      f.transformWith(new OpScalarStandardScaler())
    }

    /**
     * Apply PercentileBucketizer transformer shortcut function. Will rescale values into the
     * specified number of bins (default it 100)
     *
     * @param buckets number of bins to scale into
     */
    def toPercentile(buckets: Int = 100): FeatureLike[RealNN] = {
      f.transformWith(stage = new PercentileCalibrator().setExpectedNumBuckets(buckets))
    }

    /**
     * Apply standard isotonic regression transformer shortcut function.
     *
     * @param label      feature to calibrate against
     * @param isIsotonic increasing default true or decreasing
     * @return recalibrated feature
     */
    def toIsotonicCalibrated(label: FeatureLike[RealNN], isIsotonic: Boolean = true): FeatureLike[RealNN] = {
      val estimator = new IsotonicRegressionCalibrator().setIsotonic(isIsotonic)
      label.transformWith[RealNN, RealNN](stage = estimator, f = f)
    }

    /**
     * Apply [[OpIndexToStringNoFilter]] transformer.
     *
     * A transformer that maps a feature of indices back to a new feature of corresponding text values.
     * The index-string mapping is either from the ML attributes of the input feature,
     * or from user-supplied labels (which take precedence over ML attributes).
     *
     * @see [[OpStringIndexerNoFilter]] for converting text into indices
     *
     * @param labels        Optional array of labels specifying index-string mapping.
     *                      If not provided or if empty, then metadata from input feature is used instead.
     * @param unseenName    name to give strings that appear in transform but not in fit
     * @param handleInvalid how to transform values not seen in fitting
     * @return deindexed text feature
     */
    def deindexed(
      labels: Array[String] = Array.empty,
      unseenName: String = OpIndexToStringNoFilter.unseenDefault,
      handleInvalid: IndexToStringHandleInvalid = IndexToStringHandleInvalid.NoFilter
    ): FeatureLike[Text] = {
      handleInvalid match {
        case IndexToStringHandleInvalid.NoFilter => f.transformWith(
          new OpIndexToStringNoFilter().setLabels(labels).setUnseenName(unseenName)
        )
        case IndexToStringHandleInvalid.Error => f.transformWith(new OpIndexToString().setLabels(labels))
      }
    }

    /**
     * Apply [[SanityChecker]] estimator.
     * It checks for potential problems with computed features in a supervized learning setting.
     *
     * @param featureVector          feature vector
     * @param checkSample            Rate to downsample the data for statistical calculations (note: actual sampling
     *                               will not be exact due to Spark's dataset sampling behavior)
     * @param sampleSeed             Seed to use when sampling
     * @param sampleLowerLimit       Lower limit on number of samples in downsampled data set (note: sample limit
     *                               will not be exact, due to Spark's dataset sampling behavior)
     * @param sampleUpperLimit       Upper limit on number of samples in downsampled data set (note: sample limit
     *                               will not be exact, due to Spark's dataset sampling behavior)
     * @param maxCorrelation         Maximum correlation (absolute value) allowed between a feature in the
     *                               feature vector and the label
     * @param minCorrelation         Minimum correlation (absolute value) allowed between a feature in the
     *                               feature vector and the label
     * @param correlationType        Which coefficient to use for computing correlation
     * @param minVariance            Minimum amount of variance allowed for each feature and label
     * @param removeBadFeatures      If set to true, this will automatically remove all the bad features
     *                               from the feature vector
     * @param removeFeatureGroup     remove all features descended from a parent feature
     * @param protectTextSharedHash  protect text shared hash from related null indicators and other hashes
     * @param maxRuleConfidence      Maximum allowed confidence of association rules in categorical variables.
     *                               A categorical variable will be removed if there is a choice where the maximum
     *                               confidence is above this threshold, and the support for that choice is above the
     *                               min rule support parameter, defined below.
     * @param minRequiredRuleSupport Categoricals can be removed if an association rule is found between one of the
     *                               choices and a categorical label where the confidence of that rule is above
     *                               maxRuleConfidence and the support fraction of that choice is above minRuleSupport.
     * @param featureLabelCorrOnly   If true, then only calculate correlations between features and label instead of
     *                               the entire correlation matrix which includes all feature-feature correlations
     * @param correlationExclusion   Setting for what categories of feature vector columns to exclude from the
     *                               correlation calculation (eg. hashed text features)
     * @param categoricalLabel       If true, treat label as categorical. If not set, check number of distinct labels to
     *                               decide whether a label should be treated categorical.
     * @return sanity checked feature vector
     */
    // scalastyle:off
    def sanityCheck(
      featureVector: FeatureLike[OPVector],
      checkSample: Double = SanityChecker.CheckSample,
      sampleSeed: Long = SanityChecker.SampleSeed,
      sampleLowerLimit: Int = SanityChecker.SampleLowerLimit,
      sampleUpperLimit: Int = SanityChecker.SampleUpperLimit,
      maxCorrelation: Double = SanityChecker.MaxCorrelation,
      minCorrelation: Double = SanityChecker.MinCorrelation,
      maxCramersV: Double = SanityChecker.MaxCramersV,
      correlationType: CorrelationType = SanityChecker.CorrelationTypeDefault,
      minVariance: Double = SanityChecker.MinVariance,
      removeBadFeatures: Boolean = SanityChecker.RemoveBadFeatures,
      removeFeatureGroup: Boolean = SanityChecker.RemoveFeatureGroup,
      protectTextSharedHash: Boolean = SanityChecker.ProtectTextSharedHash,
      maxRuleConfidence: Double = SanityChecker.MaxRuleConfidence,
      minRequiredRuleSupport: Double = SanityChecker.MinRequiredRuleSupport,
      featureLabelCorrOnly: Boolean = SanityChecker.FeatureLabelCorrOnly,
      correlationExclusion: CorrelationExclusion = SanityChecker.CorrelationExclusionDefault,
      categoricalLabel: Option[Boolean] = None
    ): FeatureLike[OPVector] = {
      // scalastyle:on
      val checker = new SanityChecker()
        .setCheckSample(checkSample)
        .setSampleSeed(sampleSeed)
        .setSampleLowerLimit(sampleLowerLimit)
        .setSampleUpperLimit(sampleUpperLimit)
        .setMaxCorrelation(maxCorrelation)
        .setMinCorrelation(minCorrelation)
        .setMaxCramersV(maxCramersV)
        .setCorrelationType(correlationType)
        .setMinVariance(minVariance)
        .setRemoveBadFeatures(removeBadFeatures)
        .setRemoveFeatureGroup(removeFeatureGroup)
        .setProtectTextSharedHash(protectTextSharedHash)
        .setMaxRuleConfidence(maxRuleConfidence)
        .setMinRequiredRuleSupport(minRequiredRuleSupport)
        .setFeatureLabelCorrOnly(featureLabelCorrOnly)
        .setCorrelationExclusion(correlationExclusion)
        .setInput(f, featureVector)

      categoricalLabel.foreach(checker.setCategoricalLabel)

      checker.getOutput()
    }

    /**
     * Apply real vectorizer: Converts a sequence of RealNN features into a vector feature.
     *
     * @param others other features of same type
     * @return
     */
    def vectorize(others: Array[FeatureLike[RealNN]] = Array.empty): FeatureLike[OPVector] =
      new RealNNVectorizer().setInput(f +: others).getOutput()

  }


  /**
   * Enrichment functions for Binary Feature
   *
   * @param f FeatureLike
   */
  implicit class RichBinaryFeature(val f: FeatureLike[Binary]) {

    /**
     * Fill missing values with mean
     *
     * @param default default value is the whole feature is filled with missing values
     * @return transformed feature of type RealNN
     */
    def fillMissingWithMean(default: Double = 0.0): FeatureLike[RealNN] = {
      f.transformWith(new FillMissingWithMean[Boolean, Binary]().setDefaultValue(default))
    }

    /**
     * Apply binary vectorizer
     *
     * @param others     other features of same type
     * @param fillValue  value to pull in place of nulls
     * @param trackNulls keep tract of when nulls occurs by adding a second column to the vector with a null indicator
     * @return
     */
    def vectorize
    (
      fillValue: Boolean,
      trackNulls: Boolean,
      others: Array[FeatureLike[Binary]] = Array.empty
    ): FeatureLike[OPVector] =
      new BinaryVectorizer().setInput(f +: others).setFillValue(fillValue).setTrackNulls(trackNulls).getOutput()
  }


  /**
   * Enrichment functions for Integral Feature
   *
   * @param f FeatureLike
   */
  implicit class RichIntegralFeature[T <: Integral : TypeTag](val f: FeatureLike[T])
    (implicit val ttiv: TypeTag[T#Value]) {

    /**
     * Fill missing values with mean
     *
     * @param default default value is the whole feature is filled with missing values
     * @return transformed feature of type RealNN
     */
    def fillMissingWithMean(default: Double = 0.0): FeatureLike[RealNN] = {
      f.transformWith(new FillMissingWithMean[Long, T]().setDefaultValue(default))
    }

    /**
     * Apply NumericBucketizer transformer shortcut function
     *
     * @param trackNulls     option to keep track of values that were missing
     * @param trackInvalid   option to keep track of invalid values,
     *                       eg. NaN, -/+Inf or values that fall outside the buckets
     * @param splits         sorted list of split points for bucketizing
     * @param splitInclusion should the splits be left or right inclusive.
     *                       Meaning if x1 and x2 are split points, then for Left the bucket interval is [x1, x2)
     *                       and for Right the bucket interval is (x1, x2].
     * @param bucketLabels   sorted list of labels for the buckets
     */
    def bucketize(
      trackNulls: Boolean,
      trackInvalid: Boolean = TransmogrifierDefaults.TrackInvalid,
      splits: Array[Double] = NumericBucketizer.Splits,
      splitInclusion: Inclusion = NumericBucketizer.SplitInclusion,
      bucketLabels: Option[Array[String]] = None
    ): FeatureLike[OPVector] = {
      f.transformWith(
        new NumericBucketizer[T]()
          .setBuckets(splits, bucketLabels)
          .setTrackNulls(trackNulls)
          .setSplitInclusion(splitInclusion)
          .setTrackInvalid(trackInvalid)
      )
    }

    /**
     * Apply a smart bucketizer transformer
     *
     * @param label        label feature
     * @param trackNulls   option to keep track of values that were missing
     * @param trackInvalid option to keep track of invalid values,
     *                     eg. NaN, -/+Inf or values that fall outside the buckets
     * @param minInfoGain  minimum info gain, one of the stopping criteria of the Decision Tree
     */
    def autoBucketize(
      label: FeatureLike[RealNN],
      trackNulls: Boolean,
      trackInvalid: Boolean = TransmogrifierDefaults.TrackInvalid,
      minInfoGain: Double = DecisionTreeNumericBucketizer.MinInfoGain
    ): FeatureLike[OPVector] = {
      new DecisionTreeNumericBucketizer[Long, T]()
        .setInput(label, f)
        .setTrackInvalid(trackInvalid)
        .setTrackNulls(trackNulls)
        .setMinInfoGain(minInfoGain).getOutput()
    }

    /**
     * Apply integral vectorizer: Converts a sequence of Integral features into a vector feature.
     *
     * @param others       other features of same type
     * @param fillValue    value to pull in place of nulls
     * @param trackNulls   keep tract of when nulls occur by adding a second column to the vector with a null indicator
     * @param fillWithMode replace missing values with mode (as apposed to constant provided in fillValue)
     * @param trackInvalid option to keep track of invalid values,
     *                     eg. NaN, -/+Inf or values that fall outside the buckets
     * @param minInfoGain  minimum info gain, one of the stopping criteria of the Decision Tree for the autoBucketizer
     * @param label        optional label column to be passed into autoBucketizer if present
     * @return a vector feature containing the raw Features with filled missing values and the bucketized
     *         features if a label argument is passed
     */
    def vectorize
    (
      fillValue: Long,
      fillWithMode: Boolean,
      trackNulls: Boolean,
      others: Array[FeatureLike[T]] = Array.empty,
      trackInvalid: Boolean = TransmogrifierDefaults.TrackInvalid,
      minInfoGain: Double = TransmogrifierDefaults.MinInfoGain,
      label: Option[FeatureLike[RealNN]] = None
    ): FeatureLike[OPVector] = {
      val features = f +: others
      val stage = new IntegralVectorizer[T]().setInput(features).setTrackNulls(trackNulls)
      if (fillWithMode) stage.setFillWithMode else stage.setFillWithConstant(fillValue)
      val filledValues = stage.getOutput()
      label match {
        case None =>
          filledValues
        case Some(lbl) =>
          val bucketized = features.map(
            _.autoBucketize(label = lbl, trackNulls = false, trackInvalid = trackInvalid, minInfoGain = minInfoGain)
          )
          new VectorsCombiner().setInput(filledValues +: bucketized).getOutput()
      }
    }
  }

}<|MERGE_RESOLUTION|>--- conflicted
+++ resolved
@@ -40,48 +40,6 @@
 import scala.reflect.ClassTag
 import scala.reflect.runtime.universe.TypeTag
 
-// scalastyle:off
-object RichNumericFeatureLambdas {
-  def divide = (i1: OPNumeric[_], i2: OPNumeric[_]) => {
-    val result = for {
-      x <- i1.toDouble
-      y <- i2.toDouble
-    } yield x / y
-
-    result filter Number.isValid toReal
-  }
-
-  def plus = (i1: OPNumeric[_], i2: OPNumeric[_]) => (i1.toDouble -> i2.toDouble).map(_ + _).toReal
-
-  def minus = (i1: OPNumeric[_], i2: OPNumeric[_]) => {
-    val optZ = (i1.toDouble, i2.toDouble) match {
-      case (Some(x), Some(y)) => Some(x - y)
-      case (Some(x), None) => Some(x)
-      case (None, Some(y)) => Some(-y)
-      case (None, None) => None
-    }
-    optZ.toReal
-  }
-
-  def multiply = (i1: OPNumeric[_], i2: OPNumeric[_]) => {
-    val result = for {
-      x <- i1.toDouble
-      y <- i2.toDouble
-    } yield x * y
-
-    result filter Number.isValid toReal
-  }
-
-  def multiplyS(nd: Double) = (r: OPNumeric[_]) => r.toDouble.map(_ * nd).filter(Number.isValid).toReal
-
-  def divideS(nd: Double) = (r: OPNumeric[_]) => r.toDouble.map(_ / nd).filter(Number.isValid).toReal
-
-  def plusS(nd: Double) = (r: OPNumeric[_]) => r.toDouble.map(_ + nd).filter(Number.isValid).toReal
-
-  def minusS(nd: Double) = (r: OPNumeric[_]) => r.toDouble.map(_ - nd).filter(Number.isValid).toReal
-}
-
-// scalastyle:on
 /**
  * Enrichment functions for Numeric Feature
  */
@@ -109,20 +67,8 @@
      * @tparam I2 that feature output type
      * @return transformed feature
      */
-<<<<<<< HEAD
-    def /[I2 <: OPNumeric[_] : TypeTag](that: FeatureLike[I2]): FeatureLike[Real] = {
-      f.transformWith[I2, Real](
-        stage = new BinaryLambdaTransformer[I, I2, Real](
-          operationName = "divide",
-          transformFn = RichNumericFeatureLambdas.divide
-        ),
-        f = that
-      )
-    }
-=======
     def /[I2 <: OPNumeric[_] : TypeTag](that: FeatureLike[I2]): FeatureLike[Real] =
       f.transformWith(new DivideTransformer[I, I2](), that)
->>>>>>> 209647c1
 
     /**
      * Apply Multiply transformer shortcut function
@@ -138,20 +84,8 @@
      * @tparam I2 that feature output type
      * @return transformed feature
      */
-<<<<<<< HEAD
-    def *[I2 <: OPNumeric[_] : TypeTag](that: FeatureLike[I2]): FeatureLike[Real] = {
-      f.transformWith[I2, Real](
-        stage = new BinaryLambdaTransformer[I, I2, Real](
-          operationName = "multiply",
-          transformFn = RichNumericFeatureLambdas.multiply
-        ),
-        f = that
-      )
-    }
-=======
     def *[I2 <: OPNumeric[_] : TypeTag](that: FeatureLike[I2]): FeatureLike[Real] =
       f.transformWith(new MultiplyTransformer[I, I2](), that)
->>>>>>> 209647c1
 
     /**
      * Apply Plus transformer shortcut function
@@ -167,20 +101,8 @@
      * @tparam I2 that feature output type
      * @return transformed feature
      */
-<<<<<<< HEAD
-    def +[I2 <: OPNumeric[_] : TypeTag](that: FeatureLike[I2]): FeatureLike[Real] = {
-      f.transformWith[I2, Real](
-        stage = new BinaryLambdaTransformer[I, I2, Real](
-          operationName = "plus",
-          transformFn = RichNumericFeatureLambdas.plus
-        ),
-        f = that
-      )
-    }
-=======
     def +[I2 <: OPNumeric[_] : TypeTag](that: FeatureLike[I2]): FeatureLike[Real] =
       f.transformWith(new AddTransformer[I, I2](), that)
->>>>>>> 209647c1
 
     /**
      * Apply Minus transformer shortcut function
@@ -196,20 +118,8 @@
      * @tparam I2 that feature output type
      * @return transformed feature
      */
-<<<<<<< HEAD
-    def -[I2 <: OPNumeric[_] : TypeTag](that: FeatureLike[I2]): FeatureLike[Real] = {
-      f.transformWith[I2, Real](
-        stage = new BinaryLambdaTransformer[I, I2, Real](
-          operationName = "minus",
-          transformFn = RichNumericFeatureLambdas.minus
-        ),
-        f = that
-      )
-    }
-=======
     def -[I2 <: OPNumeric[_] : TypeTag](that: FeatureLike[I2]): FeatureLike[Real] =
       f.transformWith(new SubtractTransformer[I, I2](), that)
->>>>>>> 209647c1
 
     /**
      * Apply Divide scalar transformer shortcut function
@@ -219,21 +129,8 @@
      * @tparam N value type
      * @return transformed feature
      */
-<<<<<<< HEAD
-    def /[N](v: N)(implicit n: Numeric[N]): FeatureLike[Real] = {
-      val nd = n.toDouble(v)
-      f.transformWith(
-        new UnaryLambdaTransformer[I, Real](
-          operationName = "divideS",
-          transformFn = RichNumericFeatureLambdas.divideS(nd),
-          lambdaCtorArgs = Array(nd)
-        )
-      )
-    }
-=======
     def /[N](v: N)(implicit n: Numeric[N]): FeatureLike[Real] =
       f.transformWith(new ScalarDivideTransformer(scalar = v))
->>>>>>> 209647c1
 
     /**
      * Apply Multiply scalar transformer shortcut function
@@ -243,21 +140,8 @@
      * @tparam N value type
      * @return transformed feature
      */
-<<<<<<< HEAD
-    def *[N](v: N)(implicit n: Numeric[N]): FeatureLike[Real] = {
-      val nd = n.toDouble(v)
-      f.transformWith(
-        new UnaryLambdaTransformer[I, Real](
-          operationName = "multiplyS",
-          transformFn = RichNumericFeatureLambdas.multiplyS(nd),
-          lambdaCtorArgs = Array(nd)
-        )
-      )
-    }
-=======
     def *[N](v: N)(implicit n: Numeric[N]): FeatureLike[Real] =
       f.transformWith(new ScalarMultiplyTransformer(scalar = v))
->>>>>>> 209647c1
 
     /**
      * Apply Plus scalar transformer shortcut function
@@ -267,21 +151,8 @@
      * @tparam N value type
      * @return transformed feature
      */
-<<<<<<< HEAD
-    def +[N](v: N)(implicit n: Numeric[N]): FeatureLike[Real] = {
-      val nd = n.toDouble(v)
-      f.transformWith(
-        new UnaryLambdaTransformer[I, Real](
-          operationName = "plusS",
-          transformFn = RichNumericFeatureLambdas.plusS(nd),
-          lambdaCtorArgs = Array(nd)
-        )
-      )
-    }
-=======
     def +[N](v: N)(implicit n: Numeric[N]): FeatureLike[Real] =
       f.transformWith(new ScalarAddTransformer[I, N](scalar = v))
->>>>>>> 209647c1
 
     /**
      * Apply Minus scalar transformer shortcut function
@@ -291,18 +162,6 @@
      * @tparam N value type
      * @return transformed feature
      */
-<<<<<<< HEAD
-    def -[N](v: N)(implicit n: Numeric[N]): FeatureLike[Real] = {
-      val nd = n.toDouble(v)
-      f.transformWith(
-        new UnaryLambdaTransformer[I, Real](
-          operationName = "minusS",
-          transformFn = RichNumericFeatureLambdas.minusS(nd),
-          lambdaCtorArgs = Array(nd)
-        )
-      )
-    }
-=======
     def -[N](v: N)(implicit n: Numeric[N]): FeatureLike[Real] =
       f.transformWith(new ScalarSubtractTransformer[I, N](scalar = v))
 
@@ -369,7 +228,6 @@
     def power(power: Double): FeatureLike[Real] =
       f.transformWith(new PowerTransformer[I](power = power))
 
->>>>>>> 209647c1
 
   }
 
@@ -451,8 +309,8 @@
      *                     eg. NaN, -/+Inf or values that fall outside the buckets
      * @param minInfoGain  minimum info gain, one of the stopping criteria of the Decision Tree for the autoBucketizer
      * @param label        optional label column to be passed into autoBucketizer if present
-     * @return a vector feature containing the raw Features with filled missing values and the bucketized
-     *         features if a label argument is passed
+     * @return             a vector feature containing the raw Features with filled missing values and the bucketized
+     *                     features if a label argument is passed
      */
     def vectorize
     (
@@ -481,7 +339,6 @@
 
     /**
      * Apply ScalerTransformer shortcut.  Applies the scaling function defined by the scalingType and scalingArg params
-     *
      * @param scalingType type of scaling function
      * @param scalingArgs arguments to define the scaling function
      * @tparam O Output feature type
@@ -497,7 +354,6 @@
     /**
      * Apply DescalerTransformer shortcut.  Applies the inverse of the scaling function found in
      * the metadata of the the input feature: scaledFeature
-     *
      * @param scaledFeature the feature containing metadata for constructing the scaling used to make this column
      * @tparam I feature type of the input feature: scaledFeature
      * @tparam O output feature type
@@ -576,37 +432,37 @@
      * Apply [[SanityChecker]] estimator.
      * It checks for potential problems with computed features in a supervized learning setting.
      *
-     * @param featureVector          feature vector
-     * @param checkSample            Rate to downsample the data for statistical calculations (note: actual sampling
-     *                               will not be exact due to Spark's dataset sampling behavior)
-     * @param sampleSeed             Seed to use when sampling
-     * @param sampleLowerLimit       Lower limit on number of samples in downsampled data set (note: sample limit
-     *                               will not be exact, due to Spark's dataset sampling behavior)
-     * @param sampleUpperLimit       Upper limit on number of samples in downsampled data set (note: sample limit
-     *                               will not be exact, due to Spark's dataset sampling behavior)
-     * @param maxCorrelation         Maximum correlation (absolute value) allowed between a feature in the
-     *                               feature vector and the label
-     * @param minCorrelation         Minimum correlation (absolute value) allowed between a feature in the
-     *                               feature vector and the label
-     * @param correlationType        Which coefficient to use for computing correlation
-     * @param minVariance            Minimum amount of variance allowed for each feature and label
-     * @param removeBadFeatures      If set to true, this will automatically remove all the bad features
-     *                               from the feature vector
-     * @param removeFeatureGroup     remove all features descended from a parent feature
-     * @param protectTextSharedHash  protect text shared hash from related null indicators and other hashes
-     * @param maxRuleConfidence      Maximum allowed confidence of association rules in categorical variables.
-     *                               A categorical variable will be removed if there is a choice where the maximum
-     *                               confidence is above this threshold, and the support for that choice is above the
-     *                               min rule support parameter, defined below.
-     * @param minRequiredRuleSupport Categoricals can be removed if an association rule is found between one of the
-     *                               choices and a categorical label where the confidence of that rule is above
-     *                               maxRuleConfidence and the support fraction of that choice is above minRuleSupport.
-     * @param featureLabelCorrOnly   If true, then only calculate correlations between features and label instead of
-     *                               the entire correlation matrix which includes all feature-feature correlations
-     * @param correlationExclusion   Setting for what categories of feature vector columns to exclude from the
-     *                               correlation calculation (eg. hashed text features)
-     * @param categoricalLabel       If true, treat label as categorical. If not set, check number of distinct labels to
-     *                               decide whether a label should be treated categorical.
+     * @param featureVector     feature vector
+     * @param checkSample       Rate to downsample the data for statistical calculations (note: actual sampling
+     *                          will not be exact due to Spark's dataset sampling behavior)
+     * @param sampleSeed        Seed to use when sampling
+     * @param sampleLowerLimit  Lower limit on number of samples in downsampled data set (note: sample limit
+     *                          will not be exact, due to Spark's dataset sampling behavior)
+     * @param sampleUpperLimit  Upper limit on number of samples in downsampled data set (note: sample limit
+     *                          will not be exact, due to Spark's dataset sampling behavior)
+     * @param maxCorrelation    Maximum correlation (absolute value) allowed between a feature in the
+     *                          feature vector and the label
+     * @param minCorrelation    Minimum correlation (absolute value) allowed between a feature in the
+     *                          feature vector and the label
+     * @param correlationType   Which coefficient to use for computing correlation
+     * @param minVariance       Minimum amount of variance allowed for each feature and label
+     * @param removeBadFeatures If set to true, this will automatically remove all the bad features
+     *                          from the feature vector
+     * @param removeFeatureGroup      remove all features descended from a parent feature
+     * @param protectTextSharedHash   protect text shared hash from related null indicators and other hashes
+     * @param maxRuleConfidence       Maximum allowed confidence of association rules in categorical variables.
+     *                                A categorical variable will be removed if there is a choice where the maximum
+     *                                confidence is above this threshold, and the support for that choice is above the
+     *                                min rule support parameter, defined below.
+     * @param minRequiredRuleSupport  Categoricals can be removed if an association rule is found between one of the
+     *                                choices and a categorical label where the confidence of that rule is above
+     *                                maxRuleConfidence and the support fraction of that choice is above minRuleSupport.
+     * @param featureLabelCorrOnly    If true, then only calculate correlations between features and label instead of
+     *                                the entire correlation matrix which includes all feature-feature correlations
+     * @param correlationExclusion    Setting for what categories of feature vector columns to exclude from the
+     *                                correlation calculation (eg. hashed text features)
+     * @param categoricalLabel  If true, treat label as categorical. If not set, check number of distinct labels to
+     *                          decide whether a label should be treated categorical.
      * @return sanity checked feature vector
      */
     // scalastyle:off
@@ -781,8 +637,8 @@
      *                     eg. NaN, -/+Inf or values that fall outside the buckets
      * @param minInfoGain  minimum info gain, one of the stopping criteria of the Decision Tree for the autoBucketizer
      * @param label        optional label column to be passed into autoBucketizer if present
-     * @return a vector feature containing the raw Features with filled missing values and the bucketized
-     *         features if a label argument is passed
+     * @return             a vector feature containing the raw Features with filled missing values and the bucketized
+     *                     features if a label argument is passed
      */
     def vectorize
     (
