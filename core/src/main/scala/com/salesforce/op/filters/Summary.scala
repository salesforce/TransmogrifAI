/*
 * Copyright (c) 2017, Salesforce.com, Inc.
 * All rights reserved.
 *
 * Redistribution and use in source and binary forms, with or without
 * modification, are permitted provided that the following conditions are met:
 *
 * * Redistributions of source code must retain the above copyright notice, this
 *   list of conditions and the following disclaimer.
 *
 * * Redistributions in binary form must reproduce the above copyright notice,
 *   this list of conditions and the following disclaimer in the documentation
 *   and/or other materials provided with the distribution.
 *
 * * Neither the name of the copyright holder nor the names of its
 *   contributors may be used to endorse or promote products derived from
 *   this software without specific prior written permission.
 *
 * THIS SOFTWARE IS PROVIDED BY THE COPYRIGHT HOLDERS AND CONTRIBUTORS "AS IS"
 * AND ANY EXPRESS OR IMPLIED WARRANTIES, INCLUDING, BUT NOT LIMITED TO, THE
 * IMPLIED WARRANTIES OF MERCHANTABILITY AND FITNESS FOR A PARTICULAR PURPOSE ARE
 * DISCLAIMED. IN NO EVENT SHALL THE COPYRIGHT HOLDER OR CONTRIBUTORS BE LIABLE
 * FOR ANY DIRECT, INDIRECT, INCIDENTAL, SPECIAL, EXEMPLARY, OR CONSEQUENTIAL
 * DAMAGES (INCLUDING, BUT NOT LIMITED TO, PROCUREMENT OF SUBSTITUTE GOODS OR
 * SERVICES; LOSS OF USE, DATA, OR PROFITS; OR BUSINESS INTERRUPTION) HOWEVER
 * CAUSED AND ON ANY THEORY OF LIABILITY, WHETHER IN CONTRACT, STRICT LIABILITY,
 * OR TORT (INCLUDING NEGLIGENCE OR OTHERWISE) ARISING IN ANY WAY OUT OF THE USE
 * OF THIS SOFTWARE, EVEN IF ADVISED OF THE POSSIBILITY OF SUCH DAMAGE.
 */

package com.salesforce.op.filters

import com.twitter.algebird.Monoid

/**
 * Class used to get summaries of prepared features to determine distribution binning strategy
 *
 * @param min   minimum value seen for double, minimum number of tokens in one text for text
 * @param max   maximum value seen for double, maximum number of tokens in one text for text
 * @param sum   sum of values for double, total number of tokens for text
 * @param count number of doubles for double, number of texts for text
 */
case class Summary(min: Double, max: Double, sum: Double, count: Double)

case object Summary {

  val empty: Summary = Summary(Double.PositiveInfinity, Double.NegativeInfinity, 0.0, 0.0)

  implicit val monoid: Monoid[Summary] = new Monoid[Summary] {
<<<<<<< HEAD
    override def zero = Summary.empty
    override def plus(l: Summary, r: Summary) = Summary(math.min(l.min, r.min), math.max(l.max, r.max))
=======
    override def zero = empty
    override def plus(l: Summary, r: Summary) = Summary(math.min(l.min, r.min), math.max(l.max, r.max),
      l.sum + r.sum, l.count + r.count)
>>>>>>> 57c9f714
  }

  /**
   * @param preppedFeature processed feature
   * @return feature summary derived from processed feature
   */
  def apply(preppedFeature: ProcessedSeq): Summary = {
    preppedFeature match {
      case Left(v) => Summary(v.size, v.size, v.size, 1.0)
      case Right(v) => monoid.sum(v.map(d => Summary(d, d, d, 1.0)))
    }
  }
}<|MERGE_RESOLUTION|>--- conflicted
+++ resolved
@@ -47,14 +47,10 @@
   val empty: Summary = Summary(Double.PositiveInfinity, Double.NegativeInfinity, 0.0, 0.0)
 
   implicit val monoid: Monoid[Summary] = new Monoid[Summary] {
-<<<<<<< HEAD
     override def zero = Summary.empty
-    override def plus(l: Summary, r: Summary) = Summary(math.min(l.min, r.min), math.max(l.max, r.max))
-=======
-    override def zero = empty
-    override def plus(l: Summary, r: Summary) = Summary(math.min(l.min, r.min), math.max(l.max, r.max),
-      l.sum + r.sum, l.count + r.count)
->>>>>>> 57c9f714
+    override def plus(l: Summary, r: Summary) = Summary(
+      math.min(l.min, r.min), math.max(l.max, r.max), l.sum + r.sum, l.count + r.count
+    )
   }
 
   /**
