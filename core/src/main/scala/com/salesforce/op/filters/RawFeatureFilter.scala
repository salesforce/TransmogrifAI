--- conflicted
+++ resolved
@@ -40,11 +40,7 @@
 import com.salesforce.op.utils.spark.RichRow._
 import com.twitter.algebird.Monoid._
 import com.twitter.algebird.Operators._
-<<<<<<< HEAD
 import com.twitter.algebird.Tuple2Semigroup
-import org.apache.spark.mllib.feature.HashingTF
-=======
->>>>>>> 57c9f714
 import org.apache.spark.mllib.linalg.{Matrix, Vector}
 import org.apache.spark.mllib.stat.Statistics
 import org.apache.spark.rdd.RDD
@@ -54,10 +50,7 @@
 import org.slf4j.LoggerFactory
 
 import scala.math.{abs, min}
-<<<<<<< HEAD
-=======
 import scala.util.Failure
->>>>>>> 57c9f714
 
 /**
  * Specialized stage that will load up data and compute distributions and empty counts on raw features.
@@ -164,14 +157,8 @@
           responseSummaries = responseSummariesArr,
           predictorSummaries = predictorSummariesArr,
           bins = bins,
-<<<<<<< HEAD
-          hasher = hasher)
-        ).reduce(_ + _)
-=======
           textBinsFormula = textBinsFormula
-        ))
-        .reduce(_ + _) // NOTE: resolved semigroup is IndexedSeqSemigroup
->>>>>>> 57c9f714
+        )).reduce(_ + _)
     val correlationInfo: Map[FeatureKey, Map[FeatureKey, Double]] =
       allFeatureInfo.map(_.correlationInfo).getOrElse {
         val responseKeys: Array[FeatureKey] = responseSummariesArr.map(_._1)
