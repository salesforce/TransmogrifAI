/*
 * Copyright (c) 2017, Salesforce.com, Inc.
 * All rights reserved.
 *
 * Redistribution and use in source and binary forms, with or without
 * modification, are permitted provided that the following conditions are met:
 *
 * * Redistributions of source code must retain the above copyright notice, this
 *   list of conditions and the following disclaimer.
 *
 * * Redistributions in binary form must reproduce the above copyright notice,
 *   this list of conditions and the following disclaimer in the documentation
 *   and/or other materials provided with the distribution.
 *
 * * Neither the name of the copyright holder nor the names of its
 *   contributors may be used to endorse or promote products derived from
 *   this software without specific prior written permission.
 *
 * THIS SOFTWARE IS PROVIDED BY THE COPYRIGHT HOLDERS AND CONTRIBUTORS "AS IS"
 * AND ANY EXPRESS OR IMPLIED WARRANTIES, INCLUDING, BUT NOT LIMITED TO, THE
 * IMPLIED WARRANTIES OF MERCHANTABILITY AND FITNESS FOR A PARTICULAR PURPOSE ARE
 * DISCLAIMED. IN NO EVENT SHALL THE COPYRIGHT HOLDER OR CONTRIBUTORS BE LIABLE
 * FOR ANY DIRECT, INDIRECT, INCIDENTAL, SPECIAL, EXEMPLARY, OR CONSEQUENTIAL
 * DAMAGES (INCLUDING, BUT NOT LIMITED TO, PROCUREMENT OF SUBSTITUTE GOODS OR
 * SERVICES; LOSS OF USE, DATA, OR PROFITS; OR BUSINESS INTERRUPTION) HOWEVER
 * CAUSED AND ON ANY THEORY OF LIABILITY, WHETHER IN CONTRACT, STRICT LIABILITY,
 * OR TORT (INCLUDING NEGLIGENCE OR OTHERWISE) ARISING IN ANY WAY OUT OF THE USE
 * OF THIS SOFTWARE, EVEN IF ADVISED OF THE POSSIBILITY OF SUCH DAMAGE.
 */

package com.salesforce.op

import com.salesforce.op.evaluators._
import com.salesforce.op.features._
import com.salesforce.op.features.types._
import com.salesforce.op.filters._
import com.salesforce.op.stages._
import com.salesforce.op.stages.impl.feature.{CombinationStrategy, TextStats, TransmogrifierDefaults}
import com.salesforce.op.stages.impl.preparators._
import com.salesforce.op.stages.impl.selector._
import com.salesforce.op.stages.impl.tuning.{DataBalancerSummary, DataCutterSummary, DataSplitterSummary}
import com.salesforce.op.stages.sparkwrappers.generic.SparkWrapperParams
import com.salesforce.op.stages.sparkwrappers.specific.OpPredictorWrapperModel
import com.salesforce.op.utils.json.{EnumEntrySerializer, SpecialDoubleSerializer}
import com.salesforce.op.utils.spark.RichMetadata._
import com.salesforce.op.utils.spark.{OpVectorColumnMetadata, OpVectorMetadata}
import com.salesforce.op.utils.table.Alignment._
import com.salesforce.op.utils.table.Table
import com.twitter.algebird.Operators._
import com.twitter.algebird.Moments
import ml.dmlc.xgboost4j.scala.spark.OpXGBoost.RichBooster
import ml.dmlc.xgboost4j.scala.spark.{XGBoostClassificationModel, XGBoostRegressionModel}
import org.apache.spark.ml.classification._
import org.apache.spark.ml.regression._
import org.apache.spark.ml.{Model, PipelineStage, Transformer}
import org.json4s._
import org.json4s.jackson.Serialization
import org.json4s.jackson.Serialization._
import org.slf4j.LoggerFactory

import scala.collection.mutable.ArrayBuffer
import scala.util.Try

/**
 * Summary of all model insights
 *
 * @param label             summary of information about the label
 * @param features          sequence containing insights for each raw feature that fed into the model
 * @param selectedModelInfo summary information about model training and winning model from model selector
 * @param trainingParams    op parameters used in model training
 * @param stageInfo         all stages and their parameters settings used to create feature output of model
 *                          keyed by stageName
 */
case class ModelInsights
(
  label: LabelSummary,
  features: Seq[FeatureInsights],
  selectedModelInfo: Option[ModelSelectorSummary],
  trainingParams: OpParams,
  stageInfo: Map[String, Any]
) {

  /**
   * Serialize to json string
   *
   * @param pretty should pretty format
   * @return json string
   */
  def toJson(pretty: Boolean = true): String = {
    implicit val formats = ModelInsights.SerializationFormats
    if (pretty) writePretty(this) else write(this)
  }

  /**
   * High level model summary in a compact print friendly format containing:
   * selected model info, model evaluation results and feature correlations/contributions/cramersV values.
   *
   * @param topK top K of feature correlations/contributions/cramersV values
   * @return high level model summary in a compact print friendly format
   */
  def prettyPrint(topK: Int = 15): String = {
    val res = new ArrayBuffer[String]()
    res ++= prettyValidationResults
    res ++= prettySelectedModelInfo
    res ++= modelEvaluationMetrics
    res ++= topKCorrelations(topK)
    res ++= topKContributions(topK)
    res ++= topKCramersV(topK)
    res.mkString("\n")
  }

  private def validatedModelTypes = selectedModelInfo.map(_.validationResults.map(_.modelType).toList.distinct)
    .getOrElse(List.empty)
  private def evaluationMetric = selectedModelInfo.map(_.evaluationMetric.humanFriendlyName)
  private def validationResults(modelType: String) = selectedModelInfo
    .map(_.validationResults.filter(_.modelType == modelType).toList).getOrElse(List.empty)

  private def prettyValidationResults: Seq[String] = {
    val evalSummary = {
      val vModelTypes = validatedModelTypes
      for {
        ev <- selectedModelInfo.map(_.validationType.humanFriendlyName)
        met <- evaluationMetric
      } yield {
        "Evaluated %s model%s using %s and %s metric.".format(
          vModelTypes.mkString(", "),
          if (vModelTypes.size > 1) "s" else "",
          ev, // TODO add number of folds or train/split ratio
          met
        )
      }
    }.getOrElse("No model selector found")
    val modelEvalRes = for {
      modelType <- validatedModelTypes
      modelValidationResults = validationResults(modelType)
      evalMetric <- evaluationMetric
    } yield {
      val evalMetricValues = modelValidationResults.map { eval =>
        eval.metricValues.asInstanceOf[SingleMetric].value
      }
      val minMetricValue = evalMetricValues.reduceOption[Double](math.min).getOrElse(Double.NaN)
      val maxMetricValue = evalMetricValues.reduceOption[Double](math.max).getOrElse(Double.NaN)

      "Evaluated %d %s model%s with %s metric between [%s, %s].".format(
        modelValidationResults.size,
        modelType,
        if (modelValidationResults.size > 1) "s" else "",
        evalMetric,
        minMetricValue,
        maxMetricValue
      )
    }
    Seq(evalSummary, modelEvalRes.mkString("\n"))
  }

  private def prettySelectedModelInfo: Seq[String] = {
    val excludedParams = Set(
      SparkWrapperParams.SparkStageParamName,
      ModelSelectorNames.outputParamName, ModelSelectorNames.inputParam1Name,
      ModelSelectorNames.inputParam2Name, ModelSelectorNames.outputParamName,
      OpPipelineStageParamsNames.InputFeatures, OpPipelineStageParamsNames.InputSchema,
      OpPipelineStageParamsNames.OutputMetadata,
      "labelCol", "predictionCol", "predictionValueCol", "rawPredictionCol", "probabilityCol"
    )
    val name = selectedModelInfo.map(sm => s"Selected Model - ${sm.bestModelType}").getOrElse("")
    val validationResults = (for {
      sm <- selectedModelInfo.toSeq
      e <- sm.validationResults.filter(v =>
        v.modelUID == sm.bestModelUID && v.modelName == sm.bestModelName && v.modelType == sm.bestModelType
      )
    } yield {
      val params = e.modelParameters.filterKeys(!excludedParams.contains(_))
      Seq("name" -> e.modelName, "uid" -> e.modelUID, "modelType" -> e.modelType) ++ params
    }).flatten.sortBy(_._1)
    if (validationResults.nonEmpty) {
      val table = Table(name = name, columns = Seq("Model Param", "Value"), rows = validationResults)
      Seq(table.prettyString())
    } else Seq.empty
  }

  private def modelEvaluationMetrics: Seq[String] = {
    val name = "Model Evaluation Metrics"
    val niceMetricsNames = {
      BinaryClassEvalMetrics.values ++ MultiClassEvalMetrics.values ++
        RegressionEvalMetrics.values ++ OpEvaluatorNames.values
    }.map(m => m.entryName -> m.humanFriendlyName).toMap
    def niceName(nm: String): String = nm.split('_').lastOption.flatMap(niceMetricsNames.get).getOrElse(nm)
    val trainEvalMetrics = selectedModelInfo.map(_.trainEvaluation)
    val testEvalMetrics = selectedModelInfo.flatMap(_.holdoutEvaluation)
    val (metricNameCol, holdOutCol, trainingCol) = ("Metric Name", "Hold Out Set Value", "Training Set Value")
    (trainEvalMetrics, testEvalMetrics) match {
      case (Some(trainMetrics), Some(testMetrics)) =>
        val trainMetricsMap = trainMetrics.toMap.collect { case (k, v: Double) => k -> v.toString }
        val testMetricsMap = testMetrics.toMap
        val rows = trainMetricsMap
          .map { case (k, v) => (niceName(k), v, testMetricsMap(k).toString) }.toSeq.sortBy(_._1)
        Seq(Table(name = name, columns = Seq(metricNameCol, trainingCol, holdOutCol), rows = rows).prettyString())
      case (Some(trainMetrics), None) =>
        val rows = trainMetrics.toMap.collect { case (k, v: Double) => niceName(k) -> v.toString }.toSeq.sortBy(_._1)
        Seq(Table(name = name, columns = Seq(metricNameCol, trainingCol), rows = rows).prettyString())
      case _ =>
        Seq.empty
    }
  }

  private def topKInsights(s: Seq[(FeatureInsights, Insights, Double)], topK: Int): Seq[(String, Double)] = {
    s.foldLeft(Seq.empty[(String, Double)]) {
      case (acc, (feature, derived, corr)) =>
        val insightValue = derived.derivedFeatureGroup -> derived.derivedFeatureValue match {
          case (Some(group), Some(OpVectorColumnMetadata.NullString)) => s"${feature.featureName}($group = null)"
          case (Some(group), Some(TransmogrifierDefaults.OtherString)) => s"${feature.featureName}($group = other)"
          case (Some(group), Some(value)) => s"${feature.featureName}($group = $value)"
          case (Some(group), None) => s"${feature.featureName}(group = $group)" // should not happen
          case (None, Some(value)) => s"${feature.featureName}(value = $value)" // should not happen
          case (None, None) => feature.featureName
        }
        if (acc.exists(_._1 == insightValue)) acc else acc :+ (insightValue, corr)
    } take topK
  }

  private def topKCorrelations(topK: Int): Seq[String] = {
    val corrs = for {
      (feature, derived) <- derivedNonExcludedFeatures
    } yield (feature, derived, derived.corr.collect { case v if !v.isNaN => v })

    val corrDsc = corrs.map { case (f, d, corr) => (f, d, corr.getOrElse(Double.MinValue)) }.sortBy(_._3).reverse
    val corrAsc = corrs.map { case (f, d, corr) => (f, d, corr.getOrElse(Double.MaxValue)) }.sortBy(_._3)
    val topPositiveCorrs = topKInsights(corrDsc, topK)
    val topNegativeCorrs = topKInsights(corrAsc, topK).filterNot(topPositiveCorrs.contains)

    val correlationCol = "Correlation Value"

    lazy val topPositive = Table(
      name = "Top Model Insights",
      columns = Seq("Top Positive Correlations", correlationCol),
      rows = topPositiveCorrs
    ).prettyString(columnAlignments = Map(correlationCol -> Right))

    lazy val topNegative = Table(
      columns = Seq("Top Negative Correlations", correlationCol),
      rows = topNegativeCorrs
    ).prettyString(columnAlignments = Map(correlationCol -> Right))

    if (topNegativeCorrs.isEmpty) Seq(topPositive) else Seq(topPositive, topNegative)
  }

  private def topKContributions(topK: Int): Option[String] = {
    val contribs = for {
      (feature, derived) <- derivedNonExcludedFeatures
      contrib = math.abs(derived.contribution.reduceOption[Double](math.max).getOrElse(0.0))
    } yield (feature, derived, contrib)

    val contribDesc = contribs.sortBy(_._3).reverse
    val rows = topKInsights(contribDesc, topK)
    numericalTable(columns = Seq("Top Contributions", "Contribution Value"), rows)
  }

  private def topKCramersV(topK: Int): Option[String] = {
    val cramersV = for {
      (feature, derived) <- derivedNonExcludedFeatures
      group <- derived.derivedFeatureGroup
      cramersV <- derived.cramersV
    } yield group -> cramersV

    val topCramersV = cramersV.distinct.sortBy(_._2).reverse.take(topK)
    numericalTable(columns = Seq("Top CramersV", "CramersV"), rows = topCramersV)
  }

  private def derivedNonExcludedFeatures: Seq[(FeatureInsights, Insights)] = {
    for {
      feature <- features
      derived <- feature.derivedFeatures
      if !derived.excluded.contains(true)
    } yield feature -> derived
  }

  private def numericalTable(columns: Seq[String], rows: Seq[(String, Double)]): Option[String] =
    if (rows.isEmpty) None else Some(Table(columns, rows).prettyString(columnAlignments = Map(columns.last -> Right)))

}

/**
 * Summary information about label used in model creation (all fields will be empty if no label is found)
 *
 * @param labelName      name of label feature
 * @param rawFeatureName name of raw features that label is derived from
 * @param rawFeatureType types of raw features that label is derived from
 * @param stagesApplied  the stageNames of all stages applied to label before modeling
 * @param sampleSize     count of label used to compute distribution information
 *                       (will be fraction of data corresponding to sample rate in sanity checker)
 * @param distribution   summary of label distribution (either continuous or discrete)
 */
case class LabelSummary
(
  labelName: Option[String] = None,
  rawFeatureName: Seq[String] = Seq.empty,
  rawFeatureType: Seq[String] = Seq.empty,
  stagesApplied: Seq[String] = Seq.empty,
  sampleSize: Option[Double] = None,
  distribution: Option[LabelInfo] = None
)

/**
 * Common trait for Continuous and Discrete
 */
trait LabelInfo


/**
 * Summary of label distribution for continuous label
 *
 * @param min      min value
 * @param max      max value
 * @param mean     mean value
 * @param variance variance of values
 */
case class Continuous(min: Double, max: Double, mean: Double, variance: Double) extends LabelInfo

/**
 * Summary of label distribution for discrete label
 *
 * @param domain sequence of all unique values observed in data
 * @param prob   probabilities of each unique value observed in data (order is matched to domain order)
 */
case class Discrete(domain: Seq[String], prob: Seq[Double]) extends LabelInfo

/**
 * Summary of feature insights for all features derived from a given input (raw) feature
 *
 * @param featureName      name of raw feature insights are about
 * @param featureType      type of raw feature insights are about
 * @param derivedFeatures  sequence containing insights for each feature derived from the raw feature
 * @param metrics          sequence containing metrics computed in RawFeatureFilter
 * @param distributions    distribution information for the raw feature (if calculated in RawFeatureFilter)
 * @param exclusionReasons exclusion reasons for the raw feature (if calculated in RawFeatureFilter)
 *
 */
case class FeatureInsights
(
  featureName: String,
  featureType: String,
  derivedFeatures: Seq[Insights],
  metrics: Seq[RawFeatureFilterMetrics] = Seq.empty,
  distributions: Seq[FeatureDistribution] = Seq.empty,
  exclusionReasons: Seq[ExclusionReasons] = Seq.empty
)

/**
 * Summary of insights for a derived feature
 *
 * @param derivedFeatureName         name of derived feature
 * @param stagesApplied              the stageNames of all stages applied to make feature from the raw input feature
 * @param derivedFeatureGroup        grouping of this feature if the feature is a pivot
 * @param derivedFeatureValue        value of the feature if the feature is a numeric encoding of a non-numeric feature
 *                                   or bucket
 * @param excluded                   was this derived feature excluded from the model by the sanity checker
 * @param corr                       the correlation of this feature with the label
 * @param cramersV                   the cramersV of this feature with the label
 *                                   (when both label and feature are categorical)
 * @param mutualInformation          the mutual information for this feature
 *                                   (and all features in its grouping) with the label
 *                                   (categorical features only)
 * @param pointwiseMutualInformation the mutual information of this feature with each value of the label
 *                                   (categorical features only)
 * @param countMatrix                the counts of the occurrence of this feature with each of the label values
 *                                   (categorical features only)
 * @param contribution               the contribution of this feature to the model
 *                                   (eg feature importance for random forest, weight for logistic regression)
 * @param min                        the min value of this feature
 * @param max                        the max value of this feature
 * @param mean                       the mean value of this feature
 * @param variance                   the variance of this feature
 */
case class Insights
(
  derivedFeatureName: String,
  stagesApplied: Seq[String],
  derivedFeatureGroup: Option[String],
  derivedFeatureValue: Option[String],
  excluded: Option[Boolean] = None,
  corr: Option[Double] = None,
  cramersV: Option[Double] = None,
  mutualInformation: Option[Double] = None,
  pointwiseMutualInformation: Map[String, Double] = Map.empty,
  countMatrix: Map[String, Double] = Map.empty,
  contribution: Seq[Double] = Seq.empty,
  min: Option[Double] = None,
  max: Option[Double] = None,
  mean: Option[Double] = None,
  variance: Option[Double] = None
)

case object ModelInsights {
  @transient protected lazy val log = LoggerFactory.getLogger(this.getClass)

  val SerializationFormats: Formats = {
    val typeHints = FullTypeHints(List(
      classOf[FeatureDistribution], classOf[Moments], classOf[TextStats],
      classOf[Continuous], classOf[Discrete],
      classOf[DataBalancerSummary], classOf[DataCutterSummary], classOf[DataSplitterSummary],
      classOf[SingleMetric], classOf[MultiMetrics], classOf[BinaryClassificationMetrics],
      classOf[BinaryClassificationBinMetrics], classOf[ThresholdMetrics],
      classOf[MultiClassificationMetrics], classOf[RegressionMetrics]
    ))
    val evalMetricsSerializer = new CustomSerializer[EvalMetric](_ =>
      ( { case JString(s) => EvalMetric.withNameInsensitive(s) },
        { case x: EvalMetric => JString(x.entryName) }
      )
    )
    Serialization.formats(typeHints) +
      EnumEntrySerializer.json4s[ValidationType](ValidationType) +
      EnumEntrySerializer.json4s[ProblemType](ProblemType) +
      new SpecialDoubleSerializer +
      evalMetricsSerializer
  }

  /**
   * Read ModelInsights from a json
   *
   * @param json model insights in json
   * @return Try[ModelInsights]
   */
  def fromJson(json: String): Try[ModelInsights] = {
    implicit val formats: Formats = SerializationFormats
    Try { read[ModelInsights](json) }
  }

  /**
   * Function to extract the model summary info from the stages used to create the selected model output feature
   *
   * @param stages                  stages used to make the feature
   * @param rawFeatures             raw features in the workflow
   * @param trainingParams          parameters used to create the workflow model
   * @param blacklistedFeatures     blacklisted features from use in DAG
   * @param blacklistedMapKeys      blacklisted map keys from use in DAG
   * @param rawFeatureFilterResults results of raw feature filter
   * @return
   */
  private[op] def extractFromStages(
    stages: Array[OPStage],
    rawFeatures: Array[features.OPFeature],
    trainingParams: OpParams,
    blacklistedFeatures: Array[features.OPFeature],
    blacklistedMapKeys: Map[String, Set[String]],
    rawFeatureFilterResults: RawFeatureFilterResults
  ): ModelInsights = {

<<<<<<< HEAD
    val models: Array[OPStage with Model[_]] = stages.collect{
=======
    // TODO support other model types?
    val models = stages.collect{
>>>>>>> 51037a80
      case s: SelectedModel => s
      case s: OpPredictorWrapperModel[_] => s
      case s: SelectedCombinerModel => s
    }
    val model = models.flatMap{
      case s: SelectedCombinerModel if s.strategy == CombinationStrategy.Best =>
        val originF = if (s.weight1 > 0.5) s.getInputFeature[Prediction](1) else s.getInputFeature[Prediction](2)
        models.find( m => originF.exists(_.originStage.uid == m.uid) )
      case s => Option(s)
    }.lastOption

    log.info(
      s"Found ${models.length} models will " +
        s"${model.map("use results from the last model:" + _.uid + "to").getOrElse("not")}" +
        s" to fill in model insights"
    )

    val modelInputStages: Set[String] = model.map { m =>
      val stages = m.getInputFeatures().map(_.parentStages().toOption.map(_.keySet.map(_.uid)))
      val uid = stages.collect{ case Some(uids) => uids }
      uid.fold(Set.empty)(_ + _)
    }.getOrElse(Set.empty)

    val sanityCheckers = stages.collect { case s: SanityCheckerModel => s }
    val sanityCheckersForModel = sanityCheckers.filter(s => modelInputStages.contains(s.uid) &&
      model.exists(_.getInputFeature[RealNN](0) == s.getInputFeature[RealNN](0))).toSeq

    val sanityChecker = if (sanityCheckersForModel.nonEmpty) sanityCheckersForModel else sanityCheckers.lastOption.toSeq
    val checkerSummary = if (sanityChecker.nonEmpty) {
      Option(SanityCheckerSummary.flatten(
        sanityChecker.map(s => SanityCheckerSummary.fromMetadata(s.getMetadata().getSummaryMetadata()))
      ))
    } else None

    log.info(
      s"Found ${sanityCheckers.length} sanity checkers" +
        s"${sanityChecker.map("will preferentially use results from checkers in model path:" + _.uid +
          " to fill in model insights")}"
    )


    val label = model.map(_.getInputFeature[RealNN](0))
      .orElse(sanityChecker.lastOption.map(_.getInputFeature[RealNN](0))).flatten
    log.info(s"Found ${label.map(_.name + " as label").getOrElse("no label")} to fill in model insights")

    // Recover the vector metadata
    val vectorInput: Option[OpVectorMetadata] = {
      def makeMeta(s: => OpPipelineStageParams) = Try(OpVectorMetadata(s.getInputSchema().last)).toOption

      if (sanityChecker.nonEmpty) { // first try out to get vector metadata from sanity checker
        Option(OpVectorMetadata.flatten("",
          sanityChecker.flatMap(s => makeMeta(s.parent.asInstanceOf[SanityChecker]).orElse(makeMeta(s))))
        )
      } else {
        model.flatMap(m => makeMeta(m)) // fall back to model selector stage metadata
          .orElse( // finally try to get it from the last vector stage
          stages.filter(_.getOutput().isSubtypeOf[OPVector]).lastOption
            .map(v => OpVectorMetadata(v.getOutputFeatureName, v.getMetadata()))
        )
      }
    }
    log.info(
      s"Found ${vectorInput.map(_.name + " as feature vector").getOrElse("no feature vector")}" +
        s" to fill in model insights"
    )

    val labelSummary = getLabelSummary(label, checkerSummary)

    ModelInsights(
      label = labelSummary,
      features = getFeatureInsights(vectorInput, checkerSummary, model, rawFeatures,
        blacklistedFeatures, blacklistedMapKeys, rawFeatureFilterResults, labelSummary),
      selectedModelInfo = getModelInfo(model),
      trainingParams = trainingParams,
      stageInfo = RawFeatureFilterConfig.toStageInfo(rawFeatureFilterResults.rawFeatureFilterConfig)
        ++ getStageInfo(stages)
    )
  }

  private[op] def getLabelSummary(
    label: Option[FeatureLike[RealNN]],
    summary: Option[SanityCheckerSummary]
  ): LabelSummary = {
    label match {
      case Some(l) =>
        val history = l.history()
        val raw = l.rawFeatures
        val sample = summary.map(_.featuresStatistics.count)
        val info: Option[LabelInfo] = summary.map { s =>
          if (s.categoricalStats.isEmpty) {
            Continuous(
              min = s.featuresStatistics.min.last,
              max = s.featuresStatistics.max.last,
              mean = s.featuresStatistics.mean.last,
              variance = s.featuresStatistics.variance.last
            )
          } else {
            // Can pick any contingency matrix to compute the label stats
            val labelCounts = s.categoricalStats.head.contingencyMatrix.map{
              case (k, v) => k -> v.sum
            }.toSeq.sortBy(_._1)
            val totalCount = labelCounts.foldLeft(0.0)((acc, el) => acc + el._2)

            Discrete(
              domain = labelCounts.map(_._1),
              prob = labelCounts.map(_._2 / totalCount)
            )
          }
        }
        LabelSummary(Option(l.name), history.originFeatures, raw.map(_.typeName), history.stages, sample, info)
      case None => LabelSummary()
    }
  }

  private[op] def getFeatureInsights(
    vectorInfo: Option[OpVectorMetadata],
    summary: Option[SanityCheckerSummary],
    model: Option[Model[_]],
    rawFeatures: Array[features.OPFeature],
    blacklistedFeatures: Array[features.OPFeature],
    blacklistedMapKeys: Map[String, Set[String]],
    rawFeatureFilterResults: RawFeatureFilterResults = RawFeatureFilterResults(),
    label: LabelSummary
  ): Seq[FeatureInsights] = {
    val featureInsights = (vectorInfo, summary) match {
      case (Some(v), Some(s)) =>
        val contributions = getModelContributions(model, Option(v.columns.length))
        val droppedSet = s.dropped.toSet
        val indexInToIndexKept = v.columns
          .collect { case c if !droppedSet.contains(c.makeColName()) => c.index }
          .zipWithIndex.toMap

        v.getColumnHistory().map { h =>
          val catGroupIndex = s.categoricalStats.zipWithIndex.collectFirst {
            case (groupStats, index) if groupStats.categoricalFeatures.contains(h.columnName) => index
          }
          val catIndexWithinGroup = catGroupIndex match {
            case Some(groupIndex) =>
              Some(s.categoricalStats(groupIndex).categoricalFeatures.indexOf(h.columnName))
            case _ => None
          }
          val keptIndex = indexInToIndexKept.get(h.index)
          val featureStd = math.sqrt(getIfExists(h.index, s.featuresStatistics.variance).getOrElse(1.0))
          val sparkFtrContrib = keptIndex
            .map(i => contributions.map(_.applyOrElse(i, (_: Int) => 0.0))).getOrElse(Seq.empty)
          val defaultLabelStd = 1.0
          val labelStd = label.distribution match {
            case Some(Continuous(_, _, _, variance)) =>
              if (variance == 0) {
                log.warn("The standard deviation of the label is zero, " +
                  "so the coefficients and intercepts of the model will be zeros, training is not needed.")
                defaultLabelStd
              }
              else math.sqrt(variance)
            case Some(Discrete(domain, prob)) =>
              // mean = sum (x_i * p_i)
              val mean = (domain zip prob).foldLeft(0.0) {
                case (weightSum, (d, p)) => weightSum + d.toDouble * p
              }
              // variance = sum (x_i - mu)^2 * p_i
              val discreteVariance = (domain zip prob).foldLeft(0.0) {
                case (sqweightSum, (d, p)) => sqweightSum + (d.toDouble - mean) * (d.toDouble - mean) * p
              }
              if (discreteVariance == 0) {
                log.warn("The standard deviation of the label is zero, " +
                  "so the coefficients and intercepts of the model will be zeros, training is not needed.")
                defaultLabelStd
              }
              else math.sqrt(discreteVariance)
            case Some(_) => {
              log.warn("Failing to perform weight descaling because distribution is unsupported.")
              defaultLabelStd
            }
            case None => {
              log.warn("Label does not exist, please check your data")
              defaultLabelStd
            }
          }

          h.parentFeatureOrigins ->
            Insights(
              derivedFeatureName = h.columnName,
              stagesApplied = h.parentFeatureStages,
              derivedFeatureGroup = h.grouping,
              derivedFeatureValue = h.indicatorValue,
              excluded = Option(s.dropped.contains(h.columnName)),
              corr = getCorr(s.correlationsWLabel, h.columnName),
              cramersV = catGroupIndex.map(i => s.categoricalStats(i).cramersV),
              mutualInformation = catGroupIndex.map(i => s.categoricalStats(i).mutualInfo),
              pointwiseMutualInformation = (catGroupIndex, catIndexWithinGroup) match {
                case (Some(groupIdx), Some(idx)) =>
                  getIfExists(idx, s.categoricalStats(groupIdx).pointwiseMutualInfo)
                case _ => Map.empty[String, Double]
              },
              countMatrix = (catGroupIndex, catIndexWithinGroup) match {
                case (Some(groupIdx), Some(idx)) =>
                  getIfExists(idx, s.categoricalStats(groupIdx).contingencyMatrix)
                case _ => Map.empty[String, Double]
              },
              contribution =
                descaleLRContrib(model, sparkFtrContrib, featureStd, labelStd).getOrElse(sparkFtrContrib),

              min = getIfExists(h.index, s.featuresStatistics.min),
              max = getIfExists(h.index, s.featuresStatistics.max),
              mean = getIfExists(h.index, s.featuresStatistics.mean),
              variance = getIfExists(h.index, s.featuresStatistics.variance)
            )
        }
      case (Some(v), None) =>
        val contributions = getModelContributions(model, Option(v.columns.length))
        v.getColumnHistory().map { h =>
          h.parentFeatureOrigins -> Insights(
            derivedFeatureName = h.columnName,
            stagesApplied = h.parentFeatureStages,
            derivedFeatureGroup = h.grouping,
            derivedFeatureValue = h.indicatorValue,
            contribution =
              contributions.map(_.applyOrElse(h.index, (_: Int) => 0.0)) // nothing dropped without sanity check
          )
        }
      case (None, _) => Seq.empty
    }

    val blacklistInsights = blacklistedFeatures.map{ f =>
      Seq(f.name) -> Insights(derivedFeatureName = f.name, stagesApplied = Seq.empty, derivedFeatureGroup = None,
        derivedFeatureValue = None, excluded = Some(true))
    }

    val blacklistMapInsights = blacklistedMapKeys.toArray.flatMap { case (mname, keys) =>
      keys.toArray.map(key => {
        Seq(mname) ->
          Insights(derivedFeatureName = key, stagesApplied = Seq.empty, derivedFeatureGroup = Some(key),
            derivedFeatureValue = None, excluded = Some(true))
      })
    }

    val allInsights = featureInsights ++ blacklistInsights ++ blacklistMapInsights
    val allFeatures = rawFeatures ++ blacklistedFeatures

    allInsights
      .flatMap { case (feature, insights) => feature.map(_ -> insights) }
      .groupBy(_._1)
      .map {
        case (fname, seq) =>
          val ftype = allFeatures.find(_.name == fname)
            .map(_.typeName)
            .getOrElse("")
          val metrics = rawFeatureFilterResults.rawFeatureFilterMetrics.filter(_.name == fname)
          val distributions = rawFeatureFilterResults.rawFeatureDistributions.filter(_.name == fname)
          val exclusionReasons = rawFeatureFilterResults.exclusionReasons.filter(_.name == fname)
          FeatureInsights(featureName = fname, featureType = ftype, derivedFeatures = seq.map(_._2),
            metrics = metrics, distributions = distributions, exclusionReasons = exclusionReasons)
      }.toSeq
  }

  private def getIfExists[T](index: Int, values: Seq[T]): Option[T] =
    if (index >= 0) Option(values(index)) else None

  private def getIfExists(index: Int, values: Map[String, Array[Double]]): Map[String, Double] =
    if (index >= 0) values.mapValues(_ (index)) else Map.empty

  private def getCorr(corr: Correlations, name: String): Option[Double] = {
    getIfExists(corr.featuresIn.indexOf(name), corr.values).orElse {
      val j = corr.nanCorrs.indexOf(name)
      if (j >= 0) Option(Double.NaN)
      else None
    }
  }

  private[op] def descaleLRContrib(
    model: Option[Model[_]],
    sparkFtrContrib: Seq[Double],
    featureStd: Double,
    labelStd: Double): Option[Seq[Double]] = {
    val stage = model.flatMap {
      case m: SparkWrapperParams[_] => m.getSparkMlStage()
      case _ => None
    }
    stage.collect {
      case m: LogisticRegressionModel =>
        if (m.getStandardization && sparkFtrContrib.nonEmpty) {
          // scale entire feature contribution vector
          // See https://think-lab.github.io/d/205/
          // § 4.5.2 Standardized Interpretations, An Introduction to Categorical Data Analysis, Alan Agresti
          sparkFtrContrib.map(_ * featureStd)
        }
        else sparkFtrContrib
      case m: LinearRegressionModel =>
        if (m.getStandardization && sparkFtrContrib.nonEmpty) {
          // need to also divide by labelStd for linear regression
          // See https://u.demog.berkeley.edu/~andrew/teaching/standard_coeff.pdf
          // See https://en.wikipedia.org/wiki/Standardized_coefficient
          sparkFtrContrib.map(_ * featureStd / labelStd)
        }
        else sparkFtrContrib
      case _ => sparkFtrContrib
    }
  }

  private[op] def getModelContributions
  (model: Option[Model[_]], featureVectorSize: Option[Int] = None): Seq[Seq[Double]] = {
    val stage = model.flatMap {
      case m: SparkWrapperParams[_] => m.getSparkMlStage()
      case _ => None
    }
    val contributions = stage.collect {
      case m: LogisticRegressionModel => m.coefficientMatrix.rowIter.toSeq.map(_.toArray.toSeq)
      case m: RandomForestClassificationModel => Seq(m.featureImportances.toArray.toSeq)
      case m: NaiveBayesModel => m.theta.rowIter.toSeq.map(_.toArray.toSeq)
      case m: DecisionTreeClassificationModel => Seq(m.featureImportances.toArray.toSeq)
      case m: GBTClassificationModel => Seq(m.featureImportances.toArray.toSeq)
      case m: LinearSVCModel => Seq(m.coefficients.toArray.toSeq)
      case m: LinearRegressionModel => Seq(m.coefficients.toArray.toSeq)
      case m: DecisionTreeRegressionModel => Seq(m.featureImportances.toArray.toSeq)
      case m: RandomForestRegressionModel => Seq(m.featureImportances.toArray.toSeq)
      case m: GBTRegressionModel => Seq(m.featureImportances.toArray.toSeq)
      case m: GeneralizedLinearRegressionModel => Seq(m.coefficients.toArray.toSeq)
      case m: XGBoostRegressionModel => Seq(m.nativeBooster.getFeatureScoreVector(featureVectorSize).toArray.toSeq)
      case m: XGBoostClassificationModel => Seq(m.nativeBooster.getFeatureScoreVector(featureVectorSize).toArray.toSeq)
    }
    contributions.getOrElse(Seq.empty)
  }

  private def getModelInfo(model: Option[Model[_]]): Option[ModelSelectorSummary] = {
    model match {
      case Some(m: SelectedModel) =>
        Try(ModelSelectorSummary.fromMetadata(m.getMetadata().getSummaryMetadata())).toOption
      case Some(m: SelectedCombinerModel) =>
        Try(ModelSelectorSummary.fromMetadata(m.getMetadata().getSummaryMetadata())).toOption
      case _ => None
    }
  }

  private def getStageInfo(stages: Array[OPStage]): Map[String, Any] = {
    def getParams(stage: PipelineStage): Map[String, String] = {
      stage.extractParamMap().toSeq.collect {
        case p if p.param.name == OpPipelineStageParamsNames.InputFeatures =>
          p.param.name -> p.value.asInstanceOf[Array[TransientFeature]].map(_.toJsonString()).mkString(", ")
        case p if p.param.name != OpPipelineStageParamsNames.OutputMetadata &&
          p.param.name != OpPipelineStageParamsNames.InputSchema && Option(p.value).nonEmpty =>
          p.param.name -> p.value.toString
      }.toMap
    }
    stages.map { s =>
      val params = s match {
        case m: Model[_] => getParams(if (m.hasParent) m.parent else m) // try for parent estimator so can get params
        case t: Transformer => getParams(t)
      }
      s.stageName -> Map("uid" -> s.uid, "params" -> params)
    }.toMap
  }
}<|MERGE_RESOLUTION|>--- conflicted
+++ resolved
@@ -445,12 +445,8 @@
     rawFeatureFilterResults: RawFeatureFilterResults
   ): ModelInsights = {
 
-<<<<<<< HEAD
+    // TODO support other model types?
     val models: Array[OPStage with Model[_]] = stages.collect{
-=======
-    // TODO support other model types?
-    val models = stages.collect{
->>>>>>> 51037a80
       case s: SelectedModel => s
       case s: OpPredictorWrapperModel[_] => s
       case s: SelectedCombinerModel => s
