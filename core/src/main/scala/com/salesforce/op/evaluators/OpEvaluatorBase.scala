/*
 * Copyright (c) 2017, Salesforce.com, Inc.
 * All rights reserved.
 *
 * Redistribution and use in source and binary forms, with or without
 * modification, are permitted provided that the following conditions are met:
 *
 * * Redistributions of source code must retain the above copyright notice, this
 *   list of conditions and the following disclaimer.
 *
 * * Redistributions in binary form must reproduce the above copyright notice,
 *   this list of conditions and the following disclaimer in the documentation
 *   and/or other materials provided with the distribution.
 *
 * * Neither the name of the copyright holder nor the names of its
 *   contributors may be used to endorse or promote products derived from
 *   this software without specific prior written permission.
 *
 * THIS SOFTWARE IS PROVIDED BY THE COPYRIGHT HOLDERS AND CONTRIBUTORS "AS IS"
 * AND ANY EXPRESS OR IMPLIED WARRANTIES, INCLUDING, BUT NOT LIMITED TO, THE
 * IMPLIED WARRANTIES OF MERCHANTABILITY AND FITNESS FOR A PARTICULAR PURPOSE ARE
 * DISCLAIMED. IN NO EVENT SHALL THE COPYRIGHT HOLDER OR CONTRIBUTORS BE LIABLE
 * FOR ANY DIRECT, INDIRECT, INCIDENTAL, SPECIAL, EXEMPLARY, OR CONSEQUENTIAL
 * DAMAGES (INCLUDING, BUT NOT LIMITED TO, PROCUREMENT OF SUBSTITUTE GOODS OR
 * SERVICES; LOSS OF USE, DATA, OR PROFITS; OR BUSINESS INTERRUPTION) HOWEVER
 * CAUSED AND ON ANY THEORY OF LIABILITY, WHETHER IN CONTRACT, STRICT LIABILITY,
 * OR TORT (INCLUDING NEGLIGENCE OR OTHERWISE) ARISING IN ANY WAY OUT OF THE USE
 * OF THIS SOFTWARE, EVEN IF ADVISED OF THE POSSIBILITY OF SUCH DAMAGE.
 */

package com.salesforce.op.evaluators

import com.salesforce.op.features.FeatureLike
import com.salesforce.op.features.types._
import com.salesforce.op.utils.json.{JsonLike, JsonUtils}
import com.salesforce.op.utils.reflection.ReflectionUtils
import com.salesforce.op.utils.spark.RichMetadata._
import enumeratum.{Enum, EnumEntry}
import org.apache.spark.ml.evaluation.Evaluator
import org.apache.spark.ml.linalg.Vectors
import org.apache.spark.ml.param._
import org.apache.spark.sql.Dataset
import org.apache.spark.sql.types.Metadata

import scala.util.Try


/**
 * Trait for labelCol param
 */
trait OpHasLabelCol[T <: FeatureType] extends Params {
  final val labelCol: Param[String] = new Param[String](this, "labelCol", "label column name")
  setDefault(labelCol, "label")

  def setLabelCol(value: String): this.type = set(labelCol, value)
  def setLabelCol(value: FeatureLike[T]): this.type = setLabelCol(value.name)
  def getLabelCol: String = $(labelCol)
}


/**
 * Trait for predictionCol which contains all output results param
 */
trait OpHasFullPredictionCol extends Params {
  final val fullPredictionCol: Param[String] = new Param[String](this, "fullPredictionCol", "prediction column name")

  def setFullPredictionCol(value: String): this.type = set(fullPredictionCol, value)
  def setFullPredictionCol(value: FeatureLike[Prediction]): this.type = setFullPredictionCol(value.name)
  final def getFullPredictionCol: String = $(fullPredictionCol)
}

/**
 * Trait for predictionCol param
 */
trait OpHasPredictionCol[T <: FeatureType] extends Params {
  final val predictionCol: Param[String] = new Param[String](this, "predictionCol", "prediction column name")
  setDefault(predictionCol, "prediction")

  def setPredictionCol(value: String): this.type = set(predictionCol, value)
  def setPredictionCol(value: FeatureLike[T]): this.type = setPredictionCol(value.name)
  final def getPredictionCol: String = $(predictionCol)
}

/**
 * Trait for rawPredictionColParam
 */
trait OpHasRawPredictionCol[T <: FeatureType] extends Params {
  final val rawPredictionCol: Param[String] = new Param[String](
    this,
    "rawPredictionCol",
    "raw prediction (a.k.a. confidence) column name"
  )
  setDefault(rawPredictionCol, "rawPrediction")

  def setRawPredictionCol(value: String): this.type = set(rawPredictionCol, value)
  def setRawPredictionCol(value: FeatureLike[T]): this.type = setRawPredictionCol(value.name)
  final def getRawPredictionCol: String = $(rawPredictionCol)
}

/**
 * Trait for probabilityCol Param
 */
trait OpHasProbabilityCol[T <: FeatureType] extends Params {
  final val probabilityCol: Param[String] = new Param[String](
    this,
    "probabilityCol",
    "Column name for predicted class conditional probabilities." +
      " Note: Not all models output well-calibrated probability estimates!" +
      " These probabilities should be treated as confidences, not precise probabilities"
  )
  setDefault(probabilityCol, "probability")

  def setProbabilityCol(value: String): this.type = set(probabilityCol, value)
  def setProbabilityCol(value: FeatureLike[T]): this.type = setProbabilityCol(value.name)
  final def getProbabilityCol: String = $(probabilityCol)
}


/**
 * Trait for all different kinds of evaluation metrics
 */
trait EvaluationMetrics extends JsonLike {
  /**
   * Convert metrics class to a map
   * @return a map from metric name to metric value
   */
  def toMap: Map[String, Any] = JsonUtils.toMap(JsonUtils.toJsonTree(this))
  /**
   * Convert metrics into metadata for saving
   * @return metadata
   */
  def toMetadata: Metadata = this.toMap.toMetadata
}

<<<<<<< HEAD
private[op] object EvaluationMetrics {

  /**
   * Decode metric values from JSON string
   *
   * @param json encoded metrics
   */
  def fromJson(className: String, json: String): EvaluationMetrics = {
    def error(c: Class[_]) = throw new IllegalArgumentException(
      s"Could not extract metrics of type $c from ${json.mkString(",")}"
    )
    className match {
      case n if n == classOf[MultiMetrics].getSimpleName =>
        JsonUtils.fromString[Map[String, Map[String, Any]]](json).map{ d =>
          val asMetrics = d.flatMap{ case (_, values) => values.map{
            case (nm: String, mp: Map[String, Any]@unchecked) =>
              val valsJson = JsonUtils.toJsonString(mp) // gross but it works TODO try to find a better way
              nm match {
                case OpEvaluatorNames.Binary.humanFriendlyName =>
                  nm -> JsonUtils.fromString[BinaryClassificationMetrics](valsJson).get
                case OpEvaluatorNames.Multi.humanFriendlyName =>
                  nm -> JsonUtils.fromString[MultiClassificationMetrics](valsJson).get
                case OpEvaluatorNames.Regression.humanFriendlyName =>
                  nm -> JsonUtils.fromString[RegressionMetrics](valsJson).get
                case _ => nm -> JsonUtils.fromString[SingleMetric](valsJson).get
              }}
          }
          MultiMetrics(asMetrics)
        }.getOrElse(error(classOf[MultiMetrics]))
      case n if n == classOf[BinaryClassificationMetrics].getSimpleName =>
        JsonUtils.fromString[BinaryClassificationMetrics](json).getOrElse(error(classOf[BinaryClassificationMetrics]))
      case n if n == classOf[MultiClassificationMetrics].getSimpleName =>
        JsonUtils.fromString[MultiClassificationMetrics](json).getOrElse(error(classOf[MultiClassificationMetrics]))
      case n if n == classOf[RegressionMetrics].getSimpleName =>
        JsonUtils.fromString[RegressionMetrics](json).getOrElse(error(classOf[RegressionMetrics]))
      case n if n == classOf[SingleMetric].getSimpleName =>
        JsonUtils.fromString[SingleMetric](json).getOrElse(error(classOf[SingleMetric]))
    }
  }
}

=======
>>>>>>> 88052182
/**
 * Base Interface for OpEvaluator to be used in Evaluator creation. Can be used for both OP and spark
 * eval (so with workflows and cross validation).
 */
abstract class OpEvaluatorBase[T <: EvaluationMetrics] extends Evaluator
  with OpHasLabelCol[RealNN]
  with OpHasPredictionCol[RealNN]
  with OpHasFullPredictionCol {
  /**
   * Name of evaluator
   */
  val name: EvalMetric

  /**
   * Evaluate function that returns a class or value with the calculated metric value(s).
   * @param dataset data to evaluate
   * @return metrics
   */
  def evaluateAll(dataset: Dataset[_]): T

  /**
   * Conversion from full metrics returned to a double value
   * @return double value used as spark eval number
   */
  def getDefaultMetric: T => Double

  final override def copy(extra: ParamMap): this.type = {
    val copy = ReflectionUtils.copy(this).asInstanceOf[this.type]
    copyValues(copy, extra)
  }

  /**
   * Evaluate function that returns a single metric
   * @param dataset data to evaluate
   * @return metric
   */
  override def evaluate(dataset: Dataset[_]): Double = getDefaultMetric(evaluateAll(dataset))

  /**
   * Prepare data with differnt input types so that it can be consumed by the evaluator
   * @param data input data
   * @param labelColName name of the label column
   * @return data formatted for use with the evaluator
   */
  protected def makeDataToUse(data: Dataset[_], labelColName: String): Dataset[_]
}

/**
 * Base Interface for OpClassificationEvaluator
 */
private[op] abstract class OpClassificationEvaluatorBase[T <: EvaluationMetrics]
  extends OpEvaluatorBase[T]
    with OpHasRawPredictionCol[OPVector]
    with OpHasProbabilityCol[OPVector] {

  /**
   * Prepare data with differnt input types so that it can be consumed by the evaluator
   * @param data input data
   * @param labelColName name of the label column
   * @return data formatted for use with the evaluator
   */
  protected def makeDataToUse(data: Dataset[_], labelColName: String): Dataset[_] = {
    if (isSet(fullPredictionCol) &&
      !(isSet(predictionCol) && data.schema.fieldNames.contains(getPredictionCol))) {
      val fullPredictionColName = getFullPredictionCol
      val (predictionColName, rawPredictionColName, probabilityColName) =
        (s"${fullPredictionColName}_pred", s"${fullPredictionColName}_raw", s"${fullPredictionColName}_prob")

      setPredictionCol(predictionColName)
      setRawPredictionCol(rawPredictionColName)
      setProbabilityCol(probabilityColName)

      val flattenedData = data.select(labelColName, getFullPredictionCol).rdd.map{ r =>
        val label = r.getDouble(0)
        val predMap: Prediction = r.getMap[String, Double](1).toMap.toPrediction
        val raw = Vectors.dense(predMap.rawPrediction)
        val prob = Vectors.dense(predMap.probability)
        val probUse = if (prob.size == 0) raw else prob // so can calculate threshold metrics for LinearSVC
        (label, predMap.prediction, raw, probUse)
      }

      data.sqlContext.createDataFrame(flattenedData)
        .toDF(labelColName, predictionColName, rawPredictionColName, probabilityColName)

    } else data
  }
}

/**
 * Base Interface for OpBinaryClassificationEvaluator
 */
abstract class OpBinaryClassificationEvaluatorBase[T <: EvaluationMetrics]
(
  override val uid: String
) extends OpClassificationEvaluatorBase[T]


/**
 * Base Interface for OpMultiClassificationEvaluator
 */
abstract class OpMultiClassificationEvaluatorBase[T <: EvaluationMetrics]
(
  override val uid: String
) extends OpClassificationEvaluatorBase[T]


/**
 * Base Interface for OpRegressionEvaluator
 */
abstract class OpRegressionEvaluatorBase[T <: EvaluationMetrics]
(
  override val uid: String
) extends OpEvaluatorBase[T] {

  /**
   * Prepare data with differnt input types so that it can be consumed by the evaluator
   * @param data input data
   * @param labelColName name of the label column
   * @return data formatted for use with the evaluator
   */
  protected def makeDataToUse(data: Dataset[_], labelColName: String): Dataset[_] = {
    if (isSet(fullPredictionCol) &&
      !(isSet(predictionCol) && data.schema.fieldNames.contains(getPredictionCol))) {
      val fullPredictionColName = getFullPredictionCol
      val predictionColName = s"${fullPredictionColName}_pred"
      setPredictionCol(predictionColName)

      val flattenedData = data.select(labelColName, fullPredictionColName).rdd
        .map(r => (r.getDouble(0), r.getMap[String, Double](1).toMap.toPrediction.prediction ))

      data.sqlContext.createDataFrame(flattenedData).toDF(labelColName, predictionColName)

    } else data
  }
}

/**
 * Eval metric
 */
trait EvalMetric extends EnumEntry with Serializable {
  /**
   * Spark metric name
   */
  def sparkEntryName: String

  /**
   * Human friendly metric name
   */
  def humanFriendlyName: String

}

<<<<<<< HEAD
=======
/**
 * Eval metric companion object
 */
>>>>>>> 88052182
object EvalMetric {

  def withNameInsensitive(name: String): EvalMetric = {
    BinaryClassEvalMetrics.withNameInsensitiveOption(name)
      .orElse(MultiClassEvalMetrics.withNameInsensitiveOption(name))
      .orElse(RegressionEvalMetrics.withNameInsensitiveOption(name))
      .orElse(OpEvaluatorNames.withNameInsensitiveOption(name))
      .getOrElse(OpEvaluatorNames.Custom(name, name))
  }
}

/**
 * Classification Metrics
 */
sealed abstract class ClassificationEvalMetric
(
  val sparkEntryName: String,
  val humanFriendlyName: String
) extends EvalMetric

/**
 * Binary Classification Metrics
 */
object BinaryClassEvalMetrics extends Enum[ClassificationEvalMetric] {
  val values = findValues
  case object Precision extends ClassificationEvalMetric("weightedPrecision", "precision")
  case object Recall extends ClassificationEvalMetric("weightedRecall", "recall")
  case object F1 extends ClassificationEvalMetric("f1", "f1")
  case object Error extends ClassificationEvalMetric("accuracy", "error")
  case object AuROC extends ClassificationEvalMetric("areaUnderROC", "area under ROC")
  case object AuPR extends ClassificationEvalMetric("areaUnderPR", "area under precision-recall")
  case object TP extends ClassificationEvalMetric("TP", "true positive")
  case object TN extends ClassificationEvalMetric("TN", "true negative")
  case object FP extends ClassificationEvalMetric("FP", "false positive")
  case object FN extends ClassificationEvalMetric("FN", "false negative")
}

/**
 * Multi Classification Metrics
 */
object MultiClassEvalMetrics extends Enum[ClassificationEvalMetric] {
  val values = findValues
  case object Precision extends ClassificationEvalMetric("weightedPrecision", "precision")
  case object Recall extends ClassificationEvalMetric("weightedRecall", "recall")
  case object F1 extends ClassificationEvalMetric("f1", "f1")
  case object Error extends ClassificationEvalMetric("accuracy", "error")
  case object ThresholdMetrics extends ClassificationEvalMetric("thresholdMetrics", "threshold metrics")
}


/**
 * Regression Metrics
 */
sealed abstract class RegressionEvalMetric
(
  val sparkEntryName: String,
  val humanFriendlyName: String
) extends EvalMetric

/**
 * Regression Metrics
 */
object RegressionEvalMetrics extends Enum[RegressionEvalMetric] {
  val values: Seq[RegressionEvalMetric] = findValues
  case object RootMeanSquaredError extends RegressionEvalMetric("rmse", "root mean square error")
  case object MeanSquaredError extends RegressionEvalMetric("mse", "mean square error")
  case object R2 extends RegressionEvalMetric("r2", "r2")
  case object MeanAbsoluteError extends RegressionEvalMetric("mae", "mean absolute error")
}


/**
 * GeneralMetrics
 */
sealed abstract class OpEvaluatorNames
(
  val sparkEntryName: String,
  val humanFriendlyName: String
) extends EvalMetric

/**
 * Contains evaluator names used in logging
 */
object OpEvaluatorNames extends Enum[OpEvaluatorNames] {
  val values: Seq[OpEvaluatorNames] = findValues

  case object Binary extends OpEvaluatorNames("binEval", "binary evaluation metics")

  case object Multi extends OpEvaluatorNames("multiEval", "multiclass evaluation metics")

  case object Regression extends OpEvaluatorNames("regEval", "regression evaluation metics")

  case class Custom(name: String, humanName: String) extends OpEvaluatorNames(name, humanName) {
    override def entryName: String = name.toLowerCase
  }

  override def withName(name: String): OpEvaluatorNames = Try(super.withName(name)).getOrElse(Custom(name, name))

  override def withNameInsensitive(name: String): OpEvaluatorNames = super.withNameInsensitiveOption(name)
    .getOrElse(Custom(name, name))
}<|MERGE_RESOLUTION|>--- conflicted
+++ resolved
@@ -132,50 +132,6 @@
   def toMetadata: Metadata = this.toMap.toMetadata
 }
 
-<<<<<<< HEAD
-private[op] object EvaluationMetrics {
-
-  /**
-   * Decode metric values from JSON string
-   *
-   * @param json encoded metrics
-   */
-  def fromJson(className: String, json: String): EvaluationMetrics = {
-    def error(c: Class[_]) = throw new IllegalArgumentException(
-      s"Could not extract metrics of type $c from ${json.mkString(",")}"
-    )
-    className match {
-      case n if n == classOf[MultiMetrics].getSimpleName =>
-        JsonUtils.fromString[Map[String, Map[String, Any]]](json).map{ d =>
-          val asMetrics = d.flatMap{ case (_, values) => values.map{
-            case (nm: String, mp: Map[String, Any]@unchecked) =>
-              val valsJson = JsonUtils.toJsonString(mp) // gross but it works TODO try to find a better way
-              nm match {
-                case OpEvaluatorNames.Binary.humanFriendlyName =>
-                  nm -> JsonUtils.fromString[BinaryClassificationMetrics](valsJson).get
-                case OpEvaluatorNames.Multi.humanFriendlyName =>
-                  nm -> JsonUtils.fromString[MultiClassificationMetrics](valsJson).get
-                case OpEvaluatorNames.Regression.humanFriendlyName =>
-                  nm -> JsonUtils.fromString[RegressionMetrics](valsJson).get
-                case _ => nm -> JsonUtils.fromString[SingleMetric](valsJson).get
-              }}
-          }
-          MultiMetrics(asMetrics)
-        }.getOrElse(error(classOf[MultiMetrics]))
-      case n if n == classOf[BinaryClassificationMetrics].getSimpleName =>
-        JsonUtils.fromString[BinaryClassificationMetrics](json).getOrElse(error(classOf[BinaryClassificationMetrics]))
-      case n if n == classOf[MultiClassificationMetrics].getSimpleName =>
-        JsonUtils.fromString[MultiClassificationMetrics](json).getOrElse(error(classOf[MultiClassificationMetrics]))
-      case n if n == classOf[RegressionMetrics].getSimpleName =>
-        JsonUtils.fromString[RegressionMetrics](json).getOrElse(error(classOf[RegressionMetrics]))
-      case n if n == classOf[SingleMetric].getSimpleName =>
-        JsonUtils.fromString[SingleMetric](json).getOrElse(error(classOf[SingleMetric]))
-    }
-  }
-}
-
-=======
->>>>>>> 88052182
 /**
  * Base Interface for OpEvaluator to be used in Evaluator creation. Can be used for both OP and spark
  * eval (so with workflows and cross validation).
@@ -328,12 +284,9 @@
 
 }
 
-<<<<<<< HEAD
-=======
 /**
  * Eval metric companion object
  */
->>>>>>> 88052182
 object EvalMetric {
 
   def withNameInsensitive(name: String): EvalMetric = {
