/*
 * Copyright (c) 2017, Salesforce.com, Inc.
 * All rights reserved.
 *
 * Redistribution and use in source and binary forms, with or without
 * modification, are permitted provided that the following conditions are met:
 *
 * * Redistributions of source code must retain the above copyright notice, this
 *   list of conditions and the following disclaimer.
 *
 * * Redistributions in binary form must reproduce the above copyright notice,
 *   this list of conditions and the following disclaimer in the documentation
 *   and/or other materials provided with the distribution.
 *
 * * Neither the name of the copyright holder nor the names of its
 *   contributors may be used to endorse or promote products derived from
 *   this software without specific prior written permission.
 *
 * THIS SOFTWARE IS PROVIDED BY THE COPYRIGHT HOLDERS AND CONTRIBUTORS "AS IS"
 * AND ANY EXPRESS OR IMPLIED WARRANTIES, INCLUDING, BUT NOT LIMITED TO, THE
 * IMPLIED WARRANTIES OF MERCHANTABILITY AND FITNESS FOR A PARTICULAR PURPOSE ARE
 * DISCLAIMED. IN NO EVENT SHALL THE COPYRIGHT HOLDER OR CONTRIBUTORS BE LIABLE
 * FOR ANY DIRECT, INDIRECT, INCIDENTAL, SPECIAL, EXEMPLARY, OR CONSEQUENTIAL
 * DAMAGES (INCLUDING, BUT NOT LIMITED TO, PROCUREMENT OF SUBSTITUTE GOODS OR
 * SERVICES; LOSS OF USE, DATA, OR PROFITS; OR BUSINESS INTERRUPTION) HOWEVER
 * CAUSED AND ON ANY THEORY OF LIABILITY, WHETHER IN CONTRACT, STRICT LIABILITY,
 * OR TORT (INCLUDING NEGLIGENCE OR OTHERWISE) ARISING IN ANY WAY OUT OF THE USE
 * OF THIS SOFTWARE, EVEN IF ADVISED OF THE POSSIBILITY OF SUCH DAMAGE.
 */

package com.salesforce.op.evaluators

import com.salesforce.op.utils.json.{JsonLike, JsonUtils}
import com.salesforce.op.utils.spark.RichMetadata._
import enumeratum.{Enum, EnumEntry}
import org.apache.spark.sql.types.Metadata

import scala.util.Try


/**
 * Trait for all different kinds of evaluation metrics
 */
trait EvaluationMetrics extends JsonLike {

  /**
   * Convert metrics class to a map
   * @return a map from metric name to metric value
   */
  def toMap: Map[String, Any] = JsonUtils.toMap(JsonUtils.toJsonTree(this))

  /**
   * Convert metrics into [[Metadata]] for saving
   *
   * @param skipUnsupported skip unsupported values
   * @throws RuntimeException in case of unsupported value type
   * @return [[Metadata]] metadata
   */
  def toMetadata(skipUnsupported: Boolean = false): Metadata = this.toMap.toMetadata(skipUnsupported)

}


/**
 * A container for a single evaluation metric for evaluators
 *
 * @param name  metric name
 * @param value metric value
 */
case class SingleMetric(name: String, value: Double) extends EvaluationMetrics {
  override def toMap: Map[String, Any] = Map(name -> value)
  override def toString: String = JsonUtils.toJsonString(this.toMap, pretty = true)
}

/**
 * A container for multiple evaluation metrics for evaluators
 *
 * @param metrics map of evaluation metrics
 */
case class MultiMetrics(metrics: Map[String, EvaluationMetrics]) extends EvaluationMetrics {
  override def toMap: Map[String, Any] = metrics.flatMap {
    case (name, evalMetrics) => evalMetrics.toMap.map { case (k, v) => s"($name)_$k" -> v }
  }
  override def toString: String = JsonUtils.toJsonString(this.toMap, pretty = true)
}

/**
 * Eval metric
 */
sealed trait EvalMetric extends EnumEntry with Serializable {

  /**
   * Spark metric name
   */
  def sparkEntryName: String

  /**
   * Human friendly metric name
   */
  def humanFriendlyName: String

  /**
   * Is this metric being larger better or is smaller better
   */
  def isLargerBetter: Boolean

}

/**
 * Eval metric companion object
 */
object EvalMetric {

  def withNameInsensitive(name: String, isLargerBetter: Boolean = true): EvalMetric = {
    BinaryClassEvalMetrics.withNameInsensitiveOption(name)
      .orElse(MultiClassEvalMetrics.withNameInsensitiveOption(name))
      .orElse(RegressionEvalMetrics.withNameInsensitiveOption(name))
      .orElse(ForecastEvalMetrics.withNameInsensitiveOption(name))
      .orElse(OpEvaluatorNames.withNameInsensitiveOption(name))
      .getOrElse(OpEvaluatorNames.Custom(name, name, isLargerBetter))
  }
}

/**
 * Classification Metrics
 */
sealed abstract class ClassificationEvalMetric
(
  val sparkEntryName: String,
  val humanFriendlyName: String,
  val isLargerBetter: Boolean
) extends EvalMetric

/**
 * Binary Classification Metrics
 */
object BinaryClassEvalMetrics extends Enum[ClassificationEvalMetric] {
  val values = findValues
  case object Precision extends ClassificationEvalMetric("weightedPrecision", "precision", true)
  case object Recall extends ClassificationEvalMetric("weightedRecall", "recall", true)
  case object F1 extends ClassificationEvalMetric("f1", "f1", true)
  case object Error extends ClassificationEvalMetric("accuracy", "error", false)
  case object AuROC extends ClassificationEvalMetric("areaUnderROC", "area under ROC", true)
  case object AuPR extends ClassificationEvalMetric("areaUnderPR", "area under precision-recall", true)
  case object TP extends ClassificationEvalMetric("TP", "true positive", true)
  case object TN extends ClassificationEvalMetric("TN", "true negative", true)
  case object FP extends ClassificationEvalMetric("FP", "false positive", false)
  case object FN extends ClassificationEvalMetric("FN", "false negative", false)
  case object BrierScore extends ClassificationEvalMetric("brierScore", "brier score", false)
}

/**
 * Multi Classification Metrics
 */
object MultiClassEvalMetrics extends Enum[ClassificationEvalMetric] {
  val values = findValues
  case object Precision extends ClassificationEvalMetric("weightedPrecision", "precision", true)
  case object Recall extends ClassificationEvalMetric("weightedRecall", "recall", true)
  case object F1 extends ClassificationEvalMetric("f1", "f1", true)
  case object Error extends ClassificationEvalMetric("accuracy", "error", false)
  case object ThresholdMetrics extends ClassificationEvalMetric("thresholdMetrics", "threshold metrics", true)
}


/**
 * Regression Metrics
 */
sealed abstract class RegressionEvalMetric
(
  val sparkEntryName: String,
  val humanFriendlyName: String,
  val isLargerBetter: Boolean
) extends EvalMetric

/**
 * Regression Metrics
 */
object RegressionEvalMetrics extends Enum[RegressionEvalMetric] {
  val values: Seq[RegressionEvalMetric] = findValues
  case object RootMeanSquaredError extends RegressionEvalMetric("rmse", "root mean square error", false)
  case object MeanSquaredError extends RegressionEvalMetric("mse", "mean square error", false)
  case object R2 extends RegressionEvalMetric("r2", "r2", true)
  case object MeanAbsoluteError extends RegressionEvalMetric("mae", "mean absolute error", false)
}


/**
 * Forecast Metrics
 */
sealed abstract class ForecastEvalMetric
(
  val sparkEntryName: String,
  val humanFriendlyName: String,
  val isLargerBetter: Boolean
) extends EvalMetric


object ForecastEvalMetrics extends Enum[ForecastEvalMetric] {
  val values: Seq[ForecastEvalMetric] = findValues
  case object SMAPE extends ForecastEvalMetric("smape", "symmetric mean absolute percentage error", false)
  case object MASE extends ForecastEvalMetric("mase", "mean absolute scaled error", false)
  case object SeasonalError extends ForecastEvalMetric("seasonalError", "seasonal error", false)
}


/**
 * GeneralMetrics
 */
sealed abstract class OpEvaluatorNames
(
  val sparkEntryName: String,
  val humanFriendlyName: String,
  val isLargerBetter: Boolean // for default value
) extends EvalMetric

/**
 * Contains evaluator names used in logging
 */
object OpEvaluatorNames extends Enum[OpEvaluatorNames] {
  val values: Seq[OpEvaluatorNames] = findValues
<<<<<<< HEAD
  case object Binary extends OpEvaluatorNames("binEval", "binary evaluation metrics", true)
  case object BinScore extends OpEvaluatorNames("binScoreEval", "bin score evaluation metrics", false)
  case object Multi extends OpEvaluatorNames("multiEval", "multiclass evaluation metrics", true)
  case object Regression extends OpEvaluatorNames("regEval", "regression evaluation metrics", false)
  case object Forecast extends OpEvaluatorNames("regForecast", "regression evaluation metrics", false)
  case class Custom(name: String, humanName: String, largeBetter: Boolean) extends
    OpEvaluatorNames(name, humanName, largeBetter) {
    override def entryName: String = name.toLowerCase
  }
  def withName(name: String, isLargerBetter: Boolean): OpEvaluatorNames =
    Try(super.withName(name)).getOrElse(Custom(name, name, isLargerBetter))
  override def withName(name: String): OpEvaluatorNames = withName(name, true)

  def withNameInsensitive(name: String, isLargerBetter: Boolean): OpEvaluatorNames =
    super.withNameInsensitiveOption(name).getOrElse(Custom(name, name, isLargerBetter))
  override def withNameInsensitive(name: String): OpEvaluatorNames = withNameInsensitive(name, true)

=======
  case object Binary extends OpEvaluatorNames("binEval", "binary evaluation metrics")
  case object BinScore extends OpEvaluatorNames("binScoreEval", "bin score evaluation metrics")
  case object Multi extends OpEvaluatorNames("multiEval", "multiclass evaluation metrics")
  case object Regression extends OpEvaluatorNames("regEval", "regression evaluation metrics")
  case object Forecast extends OpEvaluatorNames("regForecast", "forecast evaluation metrics")
  case class Custom(name: String, humanName: String) extends OpEvaluatorNames(name, humanName) {
    override def entryName: String = name.toLowerCase
  }
  def withFriendlyNameInsensitive(name: String): Option[OpEvaluatorNames] =
    values.collectFirst { case n if n.humanFriendlyName.equalsIgnoreCase(name) => n }
  override def withName(name: String): OpEvaluatorNames = Try(super.withName(name)).getOrElse(Custom(name, name))
  override def withNameInsensitive(name: String): OpEvaluatorNames = super.withNameInsensitiveOption(name)
    .getOrElse(Custom(name, name))
>>>>>>> 16ea717c
}<|MERGE_RESOLUTION|>--- conflicted
+++ resolved
@@ -218,7 +218,6 @@
  */
 object OpEvaluatorNames extends Enum[OpEvaluatorNames] {
   val values: Seq[OpEvaluatorNames] = findValues
-<<<<<<< HEAD
   case object Binary extends OpEvaluatorNames("binEval", "binary evaluation metrics", true)
   case object BinScore extends OpEvaluatorNames("binScoreEval", "bin score evaluation metrics", false)
   case object Multi extends OpEvaluatorNames("multiEval", "multiclass evaluation metrics", true)
@@ -236,19 +235,6 @@
     super.withNameInsensitiveOption(name).getOrElse(Custom(name, name, isLargerBetter))
   override def withNameInsensitive(name: String): OpEvaluatorNames = withNameInsensitive(name, true)
 
-=======
-  case object Binary extends OpEvaluatorNames("binEval", "binary evaluation metrics")
-  case object BinScore extends OpEvaluatorNames("binScoreEval", "bin score evaluation metrics")
-  case object Multi extends OpEvaluatorNames("multiEval", "multiclass evaluation metrics")
-  case object Regression extends OpEvaluatorNames("regEval", "regression evaluation metrics")
-  case object Forecast extends OpEvaluatorNames("regForecast", "forecast evaluation metrics")
-  case class Custom(name: String, humanName: String) extends OpEvaluatorNames(name, humanName) {
-    override def entryName: String = name.toLowerCase
-  }
   def withFriendlyNameInsensitive(name: String): Option[OpEvaluatorNames] =
     values.collectFirst { case n if n.humanFriendlyName.equalsIgnoreCase(name) => n }
-  override def withName(name: String): OpEvaluatorNames = Try(super.withName(name)).getOrElse(Custom(name, name))
-  override def withNameInsensitive(name: String): OpEvaluatorNames = super.withNameInsensitiveOption(name)
-    .getOrElse(Custom(name, name))
->>>>>>> 16ea717c
 }