/*
 * Copyright (c) 2017, Salesforce.com, Inc.
 * All rights reserved.
 *
 * Redistribution and use in source and binary forms, with or without
 * modification, are permitted provided that the following conditions are met:
 *
 * * Redistributions of source code must retain the above copyright notice, this
 *   list of conditions and the following disclaimer.
 *
 * * Redistributions in binary form must reproduce the above copyright notice,
 *   this list of conditions and the following disclaimer in the documentation
 *   and/or other materials provided with the distribution.
 *
 * * Neither the name of the copyright holder nor the names of its
 *   contributors may be used to endorse or promote products derived from
 *   this software without specific prior written permission.
 *
 * THIS SOFTWARE IS PROVIDED BY THE COPYRIGHT HOLDERS AND CONTRIBUTORS "AS IS"
 * AND ANY EXPRESS OR IMPLIED WARRANTIES, INCLUDING, BUT NOT LIMITED TO, THE
 * IMPLIED WARRANTIES OF MERCHANTABILITY AND FITNESS FOR A PARTICULAR PURPOSE ARE
 * DISCLAIMED. IN NO EVENT SHALL THE COPYRIGHT HOLDER OR CONTRIBUTORS BE LIABLE
 * FOR ANY DIRECT, INDIRECT, INCIDENTAL, SPECIAL, EXEMPLARY, OR CONSEQUENTIAL
 * DAMAGES (INCLUDING, BUT NOT LIMITED TO, PROCUREMENT OF SUBSTITUTE GOODS OR
 * SERVICES; LOSS OF USE, DATA, OR PROFITS; OR BUSINESS INTERRUPTION) HOWEVER
 * CAUSED AND ON ANY THEORY OF LIABILITY, WHETHER IN CONTRACT, STRICT LIABILITY,
 * OR TORT (INCLUDING NEGLIGENCE OR OTHERWISE) ARISING IN ANY WAY OUT OF THE USE
 * OF THIS SOFTWARE, EVEN IF ADVISED OF THE POSSIBILITY OF SUCH DAMAGE.
 */

package com.salesforce.op


import java.io.File

import com.salesforce.op.OpWorkflowModelReadWriteShared.DeprecatedFieldNames._
import com.salesforce.op.OpWorkflowModelReadWriteShared.FieldNames._
import com.salesforce.op.OpWorkflowModelReadWriteShared.{FieldNames => FN}
import com.salesforce.op.features.{FeatureJsonHelper, OPFeature, TransientFeature}
import com.salesforce.op.filters.{FeatureDistribution, RawFeatureFilterResults}
import com.salesforce.op.stages.OpPipelineStageReaderWriter._
import com.salesforce.op.stages._
import org.apache.commons.io.IOUtils
import org.apache.hadoop.conf.Configuration
import org.apache.hadoop.fs.{FileSystem, Path}
import org.apache.hadoop.io.compress.CompressionCodecFactory
import org.json4s.JsonAST.{JArray, JNothing, JValue}
import org.json4s.jackson.JsonMethods.parse
import org.zeroturnaround.zip.ZipUtil

import scala.collection.mutable.ArrayBuffer
import scala.io.Source
import scala.util.{Failure, Success, Try}

/**
 * Reads OpWorkflowModelWriter serialized OpWorkflowModel objects by path and JValue.
 * This will only work if the features were serialized in topological order.
 * NOTE: The FeatureGeneratorStages will not be recovered into the Model object, because they are part of each feature.
 *
 * @param workflowOpt optional workflow that produced the trained model
 * @param asSpark if true will load as spark models if false will load as Mleap stages for spark wrapped stages
 */
class OpWorkflowModelReader(val workflowOpt: Option[OpWorkflow], val asSpark: Boolean = true) {

  /**
   * Load a previously trained workflow model from path
   *
   * @param path to the trained workflow model
   * @param modelStagingDir local folder to copy and unpack stored model to for loading
   * @return workflow model
   */
  final def load(path: String, modelStagingDir: String = WorkflowFileReader.modelStagingDir): OpWorkflowModel = {
    implicit val conf = new Configuration()
    val localFileSystem = FileSystem.getLocal(conf)
    val localPath = localFileSystem.makeQualified(new Path(modelStagingDir))
    localFileSystem.delete(localPath, true)

    val savePath = new Path(path)
    val remoteFileSystem = savePath.getFileSystem(conf)
    val zipDir = new Path(localPath, WorkflowFileReader.zipModel)
    remoteFileSystem.copyToLocalFile(savePath, zipDir)

    // New serialization:
    //  remote: savePath (dir) -> Model.zip (file)
    //  local:  Model.zip (dir) -> Model.zip (file)
    // Old serialization:
    //  remote: savePath (dir)
    //  local:  Model.zip (dir)
    val modelDir = new Path(localPath, WorkflowFileReader.rawModel)
    val modelPath = Try {
      localFileSystem.open(new Path(zipDir, WorkflowFileReader.zipModel))
    }.map { inputStream =>
      try {
        ZipUtil.unpack(inputStream, new File(modelDir.toUri.getPath))
        modelDir.toString
      } finally inputStream.close()
    }.getOrElse(zipDir.toString)

    val model = Try(
      WorkflowFileReader.loadFile(OpWorkflowModelReadWriteShared.jsonPath(modelPath))
    ).flatMap(loadJson(_, path = modelPath)) match {
      case Failure(error) =>
        throw new RuntimeException(s"Failed to load Workflow from path '$path'", error)
      case Success(wf) => wf
    }

    localFileSystem.delete(localPath, true)
    model
  }

  /**
   * Load a previously trained workflow model from json
   *
   * @param json json of the trained workflow model
   * @param path to the trained workflow model
   * @return workflow model
   */
  def loadJson(json: String, path: String): Try[OpWorkflowModel] = {
    Try(parse(json)).flatMap(loadJson(_, path = path))
  }

  /**
   * Load Workflow instance from json
   *
   * @param json json value
   * @param path to the trained workflow model
   * @return workflow model instance
   */
  def loadJson(json: JValue, path: String): Try[OpWorkflowModel] = {
    for {
      trainingParams <- OpParams.fromString((json \ TrainParameters.entryName).extract[String])
      params <- OpParams.fromString((json \ Parameters.entryName).extract[String])
      model <- Try(new OpWorkflowModel(uid = (json \ Uid.entryName).extract[String], trainingParams))
      stages <- loadStages(json, workflowOpt, path)
      resolvedFeatures <- resolveFeatures(json, stages)
      resultFeatures <- resolveResultFeatures(json, resolvedFeatures)
      blocklist <- resolveBlocklist(json, workflowOpt, resolvedFeatures, path)
      blocklistMapKeys <- resolveBlocklistMapKeys(json)
      rffResults <- resolveRawFeatureFilterResults(json)
    } yield model
      .setStages(stages.filterNot(_.isInstanceOf[FeatureGeneratorStage[_, _]]))
      .setFeatures(resultFeatures)
      .setParameters(params)
      .setBlocklist(blocklist)
      .setBlocklistMapKeys(blocklistMapKeys)
      .setRawFeatureFilterResults(rffResults)
  }

  private def loadStages(json: JValue, wfOpt: Option[OpWorkflow], path: String): Try[Array[OPStage]] = {
    wfOpt.map(wf => loadStages(json, Stages, wf, path)).getOrElse(loadStages(json, Stages, path).map(_._1))
  }

  private def loadStages(json: JValue, field: FN, path: String): Try[(Array[OPStage], Array[OPFeature])] = Try {
    val stagesJs = (json \ field.entryName).extract[JArray].arr
    val (recoveredStages, recoveredFeatures) = ArrayBuffer.empty[OPStage] -> ArrayBuffer.empty[OPFeature]
    for {j <- stagesJs} {
      val stage = new OpPipelineStageReader(recoveredFeatures)
        .loadFromJson(j, path = path, asSpark = asSpark).asInstanceOf[OPStage]
      recoveredStages += stage
      recoveredFeatures += stage.getOutput()
    }
    recoveredStages.toArray -> recoveredFeatures.toArray
  }

  private def loadStages(json: JValue, field: FN, workflow: OpWorkflow, path: String): Try[Array[OPStage]] = Try {
    val generators = workflow.getRawFeatures().map(_.originStage)
    val stagesJs = (json \ field.entryName).extract[JArray].arr
    val recoveredStages = stagesJs.flatMap { j =>
      val stageUid = (j \ Uid.entryName).extract[String]
      val originalStage = workflow.getStages().find(_.uid == stageUid)
      originalStage match {
        case Some(os) => Option(
          new OpPipelineStageReader(os).loadFromJson(j, path = path, asSpark = asSpark)).map(_.asInstanceOf[OPStage]
        )
        case None if generators.exists(_.uid == stageUid) => None // skip the generator since they are in the workflow
        case None => throw new RuntimeException(s"Workflow does not contain a stage with uid: $stageUid")
      }
    }
    generators ++ recoveredStages
  }

  private def resolveFeatures(json: JValue, stages: Array[OPStage]): Try[Array[OPFeature]] = Try {
    val featuresArr = (json \ AllFeatures.entryName).extract[JArray].arr
    val stagesMap = stages.map(stage => stage.uid -> stage).toMap[String, OPStage]

    // should have been serialized in topological order
    // so that parent features can be used to construct each new feature
    val featuresMap = featuresArr.foldLeft(Map.empty[String, OPFeature])((featMap, feat) =>
      FeatureJsonHelper.fromJson(feat, stagesMap, featMap) match {
        case Failure(e) => throw new RuntimeException(s"Error resolving feature: $feat", e)
        case Success(f) => featMap + (f.uid -> f)
      }
    )

    // set input features to stages
    for {stage <- stages} {
      val inputIds = stage.getTransientFeatures().map(_.uid)
      val inFeatures = inputIds.map(id => TransientFeature(featuresMap(id))) // features are order dependent
      stage.set(stage.inputFeatures, inFeatures)
    }
    featuresMap.values.toArray
  }

  private def resolveResultFeatures(json: JValue, features: Array[OPFeature]): Try[Array[OPFeature]] = Try {
    val resultIds = (json \ ResultFeaturesUids.entryName).extract[Array[String]].toSet
    features.filter(f => resultIds.contains(f.uid))
  }

  private def resolveBlocklist
  (
    json: JValue,
    wfOpt: Option[OpWorkflow],
    features: Array[OPFeature],
    path: String
  ): Try[Array[OPFeature]] = {
    // For backward compatibility. The relevant field name is determined
    // by the max length of the blocklist found for each name.
    val potentialNames = Seq(
      (json \ BlocklistedFeaturesUids.entryName, BlocklistedStages),
      (json \ OldBlocklistedFeaturesUids.entryName, OldBlocklistedStages)
    )
    potentialNames.map { names =>
      if (names._1 != JNothing) { // for backwards compatibility
        for {
          feats <- wfOpt
            .map(wf => Success(wf.getAllFeatures() ++ wf.getBlocklist()))
            .getOrElse(loadStages(json, names._2, path).map(_._2))
          allFeatures = features ++ feats
          blocklistIds = names._1.extract[Array[String]]
        } yield blocklistIds.flatMap(uid => allFeatures.find(_.uid == uid))
      } else {
        Success(Array.empty[OPFeature])
      }
    }.maxBy(_.getOrElse(Array()).length)
  }

  private def resolveBlocklistMapKeys(json: JValue): Try[Map[String, Set[String]]] = Try {
    // For backward compatibility we combine new and deprecated keys.
    Seq(json \ BlocklistedMapKeys.entryName, json \ OldBlocklistedMapKeys.entryName)
      .flatMap(_.extractOpt[Map[String, List[String]]])
      .flatMap(_.map { case (k, vs) => k -> vs.toSet }).toMap
  }

  private def resolveRawFeatureFilterResults(json: JValue): Try[RawFeatureFilterResults] = {
    if ((json \ RawFeatureFilterResultsFieldName.entryName) != JNothing) {
      val resultsString = (json \ RawFeatureFilterResultsFieldName.entryName).extract[String]
      RawFeatureFilterResults.fromJson(resultsString)
    }
    else { // for backwards compatibility
      /**
       * RawFeatureDistributions is now contained in and written / read through RawFeatureFilterResults.
       * All setters of RawFeatureDistributions are now deprecated.
       * This resolve function is to allow backwards compatibility where RawFeatureDistributions was a saved field
       */
      val rawFeatureDistributionsEntryName = "rawFeatureDistributions"
      if ((json \ rawFeatureDistributionsEntryName) != JNothing) {
        val distString = (json \ rawFeatureDistributionsEntryName).extract[String]
        FeatureDistribution.fromJson(distString).map(d => RawFeatureFilterResults(rawFeatureDistributions = d))
      } else {
        Success(RawFeatureFilterResults())
      }
    }
  }

}

private object WorkflowFileReader {
  val rawModel = "rawModel"
  val zipModel = "Model.zip"
  def modelStagingDir: String = s"modelStagingDir/model-${System.currentTimeMillis}"
  val confWithDefaultCodec = new Configuration(false)
  val codecFactory = new CompressionCodecFactory(confWithDefaultCodec)

  def loadFile(pathString: String)(implicit conf: Configuration): String = {
    Try {
      readAsString( new Path(pathString, "part-00000.gz") )
    } recoverWith { case suppressed1 =>
      Try {
        readAsString( new Path(pathString, "part-00000") )
      } recoverWith { case suppressed2 => suppressed2.addSuppressed(suppressed1)
          Try {
            readAsString( new Path(pathString) )
          } recoverWith {
            case th => th.addSuppressed(suppressed2)
              Failure(th)
          }
        }
      } match {
      case Failure(e) => throw new RuntimeException(s"Failed to load workflow because of $e", e)
      case Success(v) => v
    }
  }

  private def readAsString(path: Path)(implicit conf: Configuration): String = {
<<<<<<< HEAD
    val in = FileSystem.getLocal(conf).open(path)
    try {
      val read = Option(codecFactory.getCodec(path))
        .map(c => Source.fromInputStream(c.createInputStream(in)).mkString)
=======
    val codecFactory = new CompressionCodecFactory(conf)
    val codec = Option(codecFactory.getCodec(path))
    val in = FileSystem.getLocal(conf).open(path)
    try {
      val read = codec.map(c => Source.fromInputStream(c.createInputStream(in)).mkString)
>>>>>>> 41c9a2b9
        .getOrElse(IOUtils.toString(in, "UTF-8"))
      read
    } finally {
      in.close()
    }
  }
}


<|MERGE_RESOLUTION|>--- conflicted
+++ resolved
@@ -292,18 +292,10 @@
   }
 
   private def readAsString(path: Path)(implicit conf: Configuration): String = {
-<<<<<<< HEAD
     val in = FileSystem.getLocal(conf).open(path)
     try {
       val read = Option(codecFactory.getCodec(path))
         .map(c => Source.fromInputStream(c.createInputStream(in)).mkString)
-=======
-    val codecFactory = new CompressionCodecFactory(conf)
-    val codec = Option(codecFactory.getCodec(path))
-    val in = FileSystem.getLocal(conf).open(path)
-    try {
-      val read = codec.map(c => Source.fromInputStream(c.createInputStream(in)).mkString)
->>>>>>> 41c9a2b9
         .getOrElse(IOUtils.toString(in, "UTF-8"))
       read
     } finally {
