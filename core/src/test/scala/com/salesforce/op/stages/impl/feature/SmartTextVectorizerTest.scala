/*
 * Copyright (c) 2017, Salesforce.com, Inc.
 * All rights reserved.
 *
 * Redistribution and use in source and binary forms, with or without
 * modification, are permitted provided that the following conditions are met:
 *
 * * Redistributions of source code must retain the above copyright notice, this
 *   list of conditions and the following disclaimer.
 *
 * * Redistributions in binary form must reproduce the above copyright notice,
 *   this list of conditions and the following disclaimer in the documentation
 *   and/or other materials provided with the distribution.
 *
 * * Neither the name of the copyright holder nor the names of its
 *   contributors may be used to endorse or promote products derived from
 *   this software without specific prior written permission.
 *
 * THIS SOFTWARE IS PROVIDED BY THE COPYRIGHT HOLDERS AND CONTRIBUTORS "AS IS"
 * AND ANY EXPRESS OR IMPLIED WARRANTIES, INCLUDING, BUT NOT LIMITED TO, THE
 * IMPLIED WARRANTIES OF MERCHANTABILITY AND FITNESS FOR A PARTICULAR PURPOSE ARE
 * DISCLAIMED. IN NO EVENT SHALL THE COPYRIGHT HOLDER OR CONTRIBUTORS BE LIABLE
 * FOR ANY DIRECT, INDIRECT, INCIDENTAL, SPECIAL, EXEMPLARY, OR CONSEQUENTIAL
 * DAMAGES (INCLUDING, BUT NOT LIMITED TO, PROCUREMENT OF SUBSTITUTE GOODS OR
 * SERVICES; LOSS OF USE, DATA, OR PROFITS; OR BUSINESS INTERRUPTION) HOWEVER
 * CAUSED AND ON ANY THEORY OF LIABILITY, WHETHER IN CONTRACT, STRICT LIABILITY,
 * OR TORT (INCLUDING NEGLIGENCE OR OTHERWISE) ARISING IN ANY WAY OUT OF THE USE
 * OF THIS SOFTWARE, EVEN IF ADVISED OF THE POSSIBILITY OF SUCH DAMAGE.
 */

package com.salesforce.op.stages.impl.feature

import com.salesforce.op._
<<<<<<< HEAD
import com.salesforce.op.features.Feature
import com.salesforce.op.features.types._
import com.salesforce.op.stages.base.sequence.SequenceModel
import com.salesforce.op.stages.impl.feature.TextVectorizationMethod._
=======
import com.salesforce.op.features.FeatureLike
import com.salesforce.op.features.types._
import com.salesforce.op.stages.base.sequence.SequenceModel
import com.salesforce.op.stages.impl.feature.TextVectorizationMethod.{Hash, Pivot}
>>>>>>> 10403619
import com.salesforce.op.test.{OpEstimatorSpec, TestFeatureBuilder}
import com.salesforce.op.testkit.RandomText
import com.salesforce.op.utils.spark.RichDataset._
import com.salesforce.op.utils.spark.{OpVectorColumnMetadata, OpVectorMetadata}
import com.salesforce.op.utils.stages.{NameDetectUtils, SensitiveFeatureMode}
import org.apache.log4j.Level
import org.apache.spark.ml.linalg.Vectors
import org.apache.spark.sql.DataFrame
import org.junit.runner.RunWith
import org.scalatest.Assertion
import org.scalatest.junit.JUnitRunner

import scala.util.Random


@RunWith(classOf[JUnitRunner])
class SmartTextVectorizerTest
  extends OpEstimatorSpec[OPVector, SequenceModel[Text, OPVector], SmartTextVectorizer[Text]] with AttributeAsserts {

  lazy val (inputData, f1, f2) = TestFeatureBuilder("text1", "text2",
    Seq[(Text, Text)](
      ("hello world".toText, "Hello world!".toText),
      ("hello world".toText, "What's up".toText),
      ("good evening".toText, "How are you doing, my friend?".toText),
      ("hello world".toText, "Not bad, my friend.".toText),
      (Text.empty, Text.empty)
    )
  )
  val estimator: SmartTextVectorizer[Text] = new SmartTextVectorizer()
    .setMaxCardinality(2).setNumFeatures(4).setMinSupport(1)
    .setTopK(2).setPrependFeatureName(false)
    .setHashSpaceStrategy(HashSpaceStrategy.Shared)
    .setInput(f1, f2)
  val expectedResult = Seq(
    Vectors.sparse(9, Array(0, 4, 6), Array(1.0, 1.0, 1.0)),
    Vectors.sparse(9, Array(0, 8), Array(1.0, 1.0)),
    Vectors.sparse(9, Array(1, 6), Array(1.0, 1.0)),
    Vectors.sparse(9, Array(0, 6), Array(1.0, 2.0)),
    Vectors.sparse(9, Array(3, 8), Array(1.0, 1.0))
  ).map(_.toOPVector)

  /*
    Generate some more complicated input data to check things a little closer. There are four text fields with
    different token distributions:

    country: Uniformly distributed from a larger list of ~few hundred countries, should be hashed
    categoricalText: Uniformly distributed from a small list of choices, should be pivoted (also has fixed lengths,
      so serves as a test that the categorical check happens before the token length variance check)
    textId: Uniformly distributed high cardinality Ids with fixed lengths, should be ignored
    text: Uniformly distributed unicode strings with lengths ranging from 0-100, should be hashed
   */
  val countryData: Seq[Text] = RandomText.countries.withProbabilityOfEmpty(0.2).limit(1000)
  val categoricalTextData: Seq[Text] = RandomText.textFromDomain(domain = List("A", "B", "C", "D", "E", "F"))
    .withProbabilityOfEmpty(0.2).limit(1000)
  // Generate List containing elements like 040231, 040232, ...
  val textIdData: Seq[Text] = RandomText.textFromDomain(
    domain = (1 to 1000).map(x => "%06d".format(40230 + x)).toList
  ).withProbabilityOfEmpty(0.2).limit(1000)
  val textData: Seq[Text] = RandomText.strings(minLen = 0, maxLen = 100).withProbabilityOfEmpty(0.2).limit(1000)
  val generatedData: Seq[(Text, Text, Text, Text)] =
    countryData.zip(categoricalTextData).zip(textIdData).zip(textData).map {
      case (((co, ca), id), te) => (co, ca, id, te)
    }
  val (rawDF, rawCountry, rawCategorical, rawTextId, rawText) = TestFeatureBuilder(
    "country", "categorical", "textId", "text", generatedData)

  val stringData: String = "I have got a LovEly buncH of cOcOnuts. " +
    "Here they are ALL standing in a row."
  val tol = 1e-12 // Tolerance for comparing real numbers

  val oneCountryData: Seq[Text] = Seq.fill(1000)(Text("United States"))
  val categoricalCountryData = Random.shuffle(oneCountryData ++ countryData)
  val (countryDF, rawCatCountry) = TestFeatureBuilder("rawCatCountry", categoricalCountryData)

  it should "detect one categorical and one non-categorical text feature" in {
    val smartVectorized = new SmartTextVectorizer()
      .setMaxCardinality(2).setNumFeatures(4).setMinSupport(1).setTopK(2).setPrependFeatureName(false)
      .setInput(f1, f2).getOutput()

    val categoricalVectorized = new OpTextPivotVectorizer[Text]().setMinSupport(1).setTopK(2).setInput(f1).getOutput()
    val tokenizedText = new TextTokenizer[Text]().setInput(f2).getOutput()
    val textVectorized = new OPCollectionHashingVectorizer[TextList]()
      .setNumFeatures(4).setPrependFeatureName(false).setInput(tokenizedText).getOutput()
    val nullIndicator = new TextListNullTransformer[TextList]().setInput(tokenizedText).getOutput()

    val transformed = new OpWorkflow()
      .setResultFeatures(smartVectorized, categoricalVectorized, textVectorized, nullIndicator).transform(inputData)
    val result = transformed.collect(smartVectorized, categoricalVectorized, textVectorized, nullIndicator)
    val field = transformed.schema(smartVectorized.name)
    assertNominal(field, Array.fill(4)(true) ++ Array.fill(4)(false) :+ true, transformed.collect(smartVectorized))
    val fieldCategorical = transformed.schema(categoricalVectorized.name)
    val catRes = transformed.collect(categoricalVectorized)
    assertNominal(fieldCategorical, Array.fill(catRes.head.value.size)(true), catRes)
    val fieldText = transformed.schema(textVectorized.name)
    val textRes = transformed.collect(textVectorized)
    assertNominal(fieldText, Array.fill(textRes.head.value.size)(false), textRes)
    val (smart, expected) = result.map { case (smartVector, categoricalVector, textVector, nullVector) =>
      val combined = categoricalVector.combine(textVector, nullVector)
      smartVector -> combined
    }.unzip

    smart shouldBe expected
  }

  it should "detect two categorical text features" in {
    val smartVectorized = new SmartTextVectorizer()
      .setMaxCardinality(10).setNumFeatures(4).setMinSupport(1).setTopK(2).setPrependFeatureName(false)
      .setInput(f1, f2).getOutput()

    val categoricalVectorized =
      new OpTextPivotVectorizer[Text]().setMinSupport(1).setTopK(2).setInput(f1, f2).getOutput()

    val transformed = new OpWorkflow().setResultFeatures(smartVectorized, categoricalVectorized).transform(inputData)
    val result = transformed.collect(smartVectorized, categoricalVectorized)
    val field = transformed.schema(smartVectorized.name)
    val smartRes = transformed.collect(smartVectorized)
    assertNominal(field, Array.fill(smartRes.head.value.size)(true), smartRes)
    val fieldCategorical = transformed.schema(categoricalVectorized.name)
    val catRes = transformed.collect(categoricalVectorized)
    assertNominal(fieldCategorical, Array.fill(catRes.head.value.size)(true), catRes)
    val (smart, expected) = result.unzip

    smart shouldBe expected
  }

  it should "detect two non categorical text features" in {
    val smartVectorized = new SmartTextVectorizer()
      .setMaxCardinality(1).setNumFeatures(4).setMinSupport(1).setTopK(2).setPrependFeatureName(false)
      .setInput(f1, f2).getOutput()

    val f1Tokenized = new TextTokenizer[Text]().setInput(f1).getOutput()
    val f2Tokenized = new TextTokenizer[Text]().setInput(f2).getOutput()
    val textVectorized = new OPCollectionHashingVectorizer[TextList]()
      .setNumFeatures(4).setPrependFeatureName(false).setInput(f1Tokenized, f2Tokenized).getOutput()
    val nullIndicator = new TextListNullTransformer[TextList]().setInput(f1Tokenized, f2Tokenized).getOutput()

    val transformed = new OpWorkflow()
      .setResultFeatures(smartVectorized, textVectorized, nullIndicator).transform(inputData)
    val result = transformed.collect(smartVectorized, textVectorized, nullIndicator)
    val field = transformed.schema(smartVectorized.name)
    assertNominal(field, Array.fill(8)(false) ++ Array(true, true), transformed.collect(smartVectorized))
    val fieldText = transformed.schema(textVectorized.name)
    val textRes = transformed.collect(textVectorized)
    assertNominal(fieldText, Array.fill(textRes.head.value.size)(false), textRes)
    val (smart, expected) = result.map { case (smartVector, textVector, nullVector) =>
      val combined = textVector.combine(nullVector)
      smartVector -> combined
    }.unzip

    smart shouldBe expected
  }

  it should "work for shortcut" in {
    val smartVectorized = new SmartTextVectorizer()
      .setMaxCardinality(2).setNumFeatures(4).setMinSupport(1).setTopK(2)
      .setAutoDetectLanguage(false).setMinTokenLength(1).setToLowercase(false)
      .setInput(f1, f2).getOutput()

    val shortcutVectorized = f1.smartVectorize(
      maxCategoricalCardinality = 2, numHashes = 4, minSupport = 1, topK = 2,
      autoDetectLanguage = false, minTokenLength = 1, toLowercase = false,
      hashSpaceStrategy = HashSpaceStrategy.Shared, others = Array(f2)
    )

    val transformed = new OpWorkflow().setResultFeatures(smartVectorized, shortcutVectorized).transform(inputData)
    val result = transformed.collect(smartVectorized, shortcutVectorized)
    val field = transformed.schema(smartVectorized.name)
    assertNominal(field, Array.fill(4)(true) ++ Array.fill(4)(false) :+ true, transformed.collect(smartVectorized))
    val fieldShortcut = transformed.schema(shortcutVectorized.name)
    assertNominal(fieldShortcut, Array.fill(4)(true) ++ Array.fill(4)(false) :+ true,
      transformed.collect(shortcutVectorized))
    val (regular, shortcut) = result.unzip

    regular shouldBe shortcut
  }

  it should "detect and ignore fields that looks like machine-generated IDs by having a low token length variance" in {
    val topKCategorial = 3
    val hashSize = 5

    val smartVectorized = new SmartTextVectorizer()
      .setMaxCardinality(10).setNumFeatures(hashSize).setMinSupport(10).setTopK(topKCategorial)
      .setMinLengthStdDev(0.5).setTextLengthType(TextLengthType.Tokens)
      .setAutoDetectLanguage(false).setMinTokenLength(1).setToLowercase(false)
      .setTrackNulls(true).setTrackTextLen(true)
      .setInput(rawCountry, rawCategorical, rawTextId, rawText).getOutput()

    val transformed = new OpWorkflow().setResultFeatures(smartVectorized).transform(rawDF)
    val result = transformed.collect(smartVectorized)

    /*
      Feature vector should have 16 components, corresponding to two hashed text fields, one categorical field, and
      one ignored text field.

      Hashed text: (5 hash buckets + 1 length + 1 null indicator) = 7 elements
      Categorical: (3 topK + 1 other + 1 null indicator) = 5 elements
      Ignored text: (1 length + 1 null indicator) = 2 elements
     */
    val featureVectorSize = 2 * (hashSize + 2) + (topKCategorial + 2) + 2
    val firstRes = result.head
    firstRes.v.size shouldBe featureVectorSize

    val meta = OpVectorMetadata(transformed.schema(smartVectorized.name))
    meta.columns.length shouldBe featureVectorSize
    meta.columns.slice(0, 5).forall(_.grouping.contains("categorical"))
    meta.columns.slice(5, 10).forall(_.grouping.contains("country"))
    meta.columns.slice(10, 15).forall(_.grouping.contains("text"))
    meta.columns.slice(15, 18).forall(_.descriptorValue.contains(OpVectorColumnMetadata.TextLenString))
    meta.columns.slice(18, 21).forall(_.indicatorValue.contains(OpVectorColumnMetadata.NullString))
  }


  it should "detect and ignore fields that looks like machine-generated IDs by having a low value length variance" in {
    val topKCategorial = 3
    val hashSize = 5

    val smartVectorized = new SmartTextVectorizer()
      .setMaxCardinality(10).setNumFeatures(hashSize).setMinSupport(10).setTopK(topKCategorial)
      .setMinLengthStdDev(1.0).setTextLengthType(TextLengthType.FullEntry)
      .setAutoDetectLanguage(false).setMinTokenLength(1).setToLowercase(false)
      .setTrackNulls(true).setTrackTextLen(true)
      .setInput(rawCountry, rawCategorical, rawTextId, rawText).getOutput()

    val transformed = new OpWorkflow().setResultFeatures(smartVectorized).transform(rawDF)
    val result = transformed.collect(smartVectorized)

    /*
      Feature vector should have 16 components, corresponding to two hashed text fields, one categorical field, and
      one ignored text field.

      Hashed text: (5 hash buckets + 1 length + 1 null indicator) = 7 elements
      Categorical: (3 topK + 1 other + 1 null indicator) = 5 elements
      Ignored text: (1 length + 1 null indicator) = 2 elements
     */
    val featureVectorSize = 2 * (hashSize + 2) + (topKCategorial + 2) + 2
    val firstRes = result.head
    firstRes.v.size shouldBe featureVectorSize

    val meta = OpVectorMetadata(transformed.schema(smartVectorized.name))
    meta.columns.length shouldBe featureVectorSize
    meta.columns.slice(0, 5).forall(_.grouping.contains("categorical"))
    meta.columns.slice(5, 10).forall(_.grouping.contains("country"))
    meta.columns.slice(10, 15).forall(_.grouping.contains("text"))
    meta.columns.slice(15, 18).forall(_.descriptorValue.contains(OpVectorColumnMetadata.TextLenString))
    meta.columns.slice(18, 21).forall(_.indicatorValue.contains(OpVectorColumnMetadata.NullString))
  }

  it should "treat the edge case of coverage being near 0" in {
    val maxCard = 100
    val vectorizer = new SmartTextVectorizer().setCoveragePct(1e-10).setMaxCardinality(maxCard).setMinSupport(1)
      .setTrackTextLen(true).setInput(rawCatCountry)
    val output = vectorizer.getOutput()
    val transformed = new OpWorkflow().setResultFeatures(output).transform(countryDF)
    assertVectorLength(transformed, output, TransmogrifierDefaults.TopK + 2, Pivot)
  }
  it should "treat the edge case of coverage being near 1" in {
    val maxCard = 100
    val vectorizer = new SmartTextVectorizer().setCoveragePct(1.0 - 1e-10).setMaxCardinality(maxCard).setMinSupport(1)
      .setTrackTextLen(true).setInput(rawCatCountry)
    val output = vectorizer.getOutput()
    val transformed = new OpWorkflow().setResultFeatures(output).transform(countryDF)
    assertVectorLength(transformed, output, TransmogrifierDefaults.DefaultNumOfFeatures + 2, Hash)
  }

  it should "detect one categorical with high cardinality using the coverage" in {
    val maxCard = 100
    val topK = 10
    val cardinality = countryDF.select(rawCatCountry).distinct().count().toInt
    cardinality should be > maxCard
    cardinality should be > topK
    val vectorizer = new SmartTextVectorizer()
      .setMaxCardinality(maxCard).setTopK(topK).setMinSupport(1).setCoveragePct(0.5).setCleanText(false)
      .setInput(rawCatCountry)
    val output = vectorizer.getOutput()
    val transformed = new OpWorkflow().setResultFeatures(output).transform(countryDF)
    assertVectorLength(transformed, output, topK + 2, Pivot)
  }

  it should "not pivot using the coverage because of a high minimum support" in {
    val maxCard = 100
    val topK = 10
    val minSupport = 99999
    val numHashes = 5
    val cardinality = countryDF.select(rawCatCountry).distinct().count().toInt
    cardinality should be > maxCard
    cardinality should be > topK
    val vectorizer = new SmartTextVectorizer()
      .setMaxCardinality(maxCard).setTopK(topK).setMinSupport(minSupport).setNumFeatures(numHashes).setCoveragePct(0.5)
      .setTrackTextLen(true).setCleanText(false).setInput(rawCatCountry)
    val output = vectorizer.getOutput()
    val transformed = new OpWorkflow().setResultFeatures(output).transform(countryDF)
    assertVectorLength(transformed, output, numHashes + 2, Hash)
  }

  it should "still pivot using the coverage despite a high minimum support" in {
    val maxCard = 100
    val topK = 10
    val minSupport = 100
    val numHashes = 5
    val cardinality = countryDF.select(rawCatCountry).distinct().count().toInt
    cardinality should be > maxCard
    cardinality should be > topK
    val vectorizer = new SmartTextVectorizer()
      .setMaxCardinality(maxCard).setTopK(topK).setMinSupport(minSupport).setNumFeatures(numHashes).setCoveragePct(0.5)
      .setTrackTextLen(true).setCleanText(false).setInput(rawCatCountry)
    val output = vectorizer.getOutput()
    val transformed = new OpWorkflow().setResultFeatures(output).transform(countryDF)
    assertVectorLength(transformed, output, 3, Pivot)
  }

  it should "not pivot using the coverage because top K is too high" in {
    val maxCard = 100
    val topK = 1000000
    val numHashes = 5
    val cardinality = countryDF.select(rawCatCountry).distinct().count().toInt
    cardinality should be > maxCard
    cardinality should be <= topK
    val vectorizer = new SmartTextVectorizer()
      .setMaxCardinality(maxCard).setTopK(topK).setNumFeatures(numHashes).setCoveragePct(0.5)
      .setTrackTextLen(true).setCleanText(false).setInput(rawCatCountry)
    val output = vectorizer.getOutput()
    val transformed = new OpWorkflow().setResultFeatures(output).transform(countryDF)
    assertVectorLength(transformed, output, numHashes + 2, Hash)
  }

  it should "still transform country into text, despite the coverage" in {
    val maxCard = 100
    val topK = 10
    val numHashes = 5
    val cardinality = rawDF.select(rawCountry).distinct().count().toInt
    cardinality should be > maxCard
    cardinality should be > topK
    val coverageHashed = new SmartTextVectorizer()
      .setMaxCardinality(maxCard).setTopK(topK).setMinSupport(1).setCoveragePct(0.5).setCleanText(false)
      .setTrackTextLen(true).setNumFeatures(numHashes).setInput(rawCountry).getOutput()
    val transformed = new OpWorkflow().setResultFeatures(coverageHashed).transform(rawDF)
    assertVectorLength(transformed, coverageHashed, numHashes + 2, Hash)
  }

  it should "fail with an error" in {
    val emptyDF = inputData.filter(inputData("text1") === "").toDF()

    val smartVectorized = new SmartTextVectorizer()
      .setMaxCardinality(2).setNumFeatures(4).setMinSupport(1).setTopK(2).setPrependFeatureName(false)
      .setInput(f1, f2).getOutput()

    val thrown = intercept[IllegalArgumentException] {
      new OpWorkflow().setResultFeatures(smartVectorized).transform(emptyDF)
    }
    assert(thrown.getMessage.contains("requirement failed"))
  }

  it should "generate metadata correctly" in {
    val smartVectorized = new SmartTextVectorizer()
      .setMaxCardinality(2).setNumFeatures(4).setMinSupport(1).setTopK(2).setPrependFeatureName(false)
      .setInput(f1, f2).getOutput()

    val transformed = new OpWorkflow().setResultFeatures(smartVectorized).transform(inputData)

    val meta = OpVectorMetadata(transformed.schema(smartVectorized.name))
    meta.history.keys shouldBe Set(f1.name, f2.name)
    meta.columns.length shouldBe 9
    meta.columns.foreach { col =>
      if (col.index < 2) {
        col.parentFeatureName shouldBe Seq(f1.name)
        col.grouping shouldBe Option(f1.name)
      } else if (col.index == 2) {
        col.parentFeatureName shouldBe Seq(f1.name)
        col.grouping shouldBe Option(f1.name)
        col.indicatorValue shouldBe Option(TransmogrifierDefaults.OtherString)
      } else if (col.index == 3) {
        col.parentFeatureName shouldBe Seq(f1.name)
        col.grouping shouldBe Option(f1.name)
        col.indicatorValue shouldBe Option(OpVectorColumnMetadata.NullString)
      } else if (col.index < 8) {
        col.parentFeatureName shouldBe Seq(f2.name)
        col.grouping shouldBe None
      } else {
        col.parentFeatureName shouldBe Seq(f2.name)
        col.grouping shouldBe Option(f2.name)
        col.indicatorValue shouldBe Option(OpVectorColumnMetadata.NullString)
      }
    }
  }

  it should "generate categorical metadata correctly" in {
    val smartVectorized = new SmartTextVectorizer()
      .setMaxCardinality(4).setNumFeatures(4).setMinSupport(1).setTopK(2).setPrependFeatureName(false)
      .setInput(f1, f2).getOutput()

    val transformed = new OpWorkflow().setResultFeatures(smartVectorized).transform(inputData)

    val meta = OpVectorMetadata(transformed.schema(smartVectorized.name))
    meta.history.keys shouldBe Set(f1.name, f2.name)
    meta.columns.length shouldBe 8
    meta.columns.foreach { col =>
      if (col.index < 2) {
        col.parentFeatureName shouldBe Seq(f1.name)
        col.grouping shouldBe Option(f1.name)
      } else if (col.index == 2) {
        col.parentFeatureName shouldBe Seq(f1.name)
        col.grouping shouldBe Option(f1.name)
        col.indicatorValue shouldBe Option(TransmogrifierDefaults.OtherString)
      } else if (col.index == 3) {
        col.parentFeatureName shouldBe Seq(f1.name)
        col.grouping shouldBe Option(f1.name)
        col.indicatorValue shouldBe Option(OpVectorColumnMetadata.NullString)
      } else if (col.index < 6) {
        col.parentFeatureName shouldBe Seq(f2.name)
        col.grouping shouldBe Option(f2.name)
      } else if (col.index == 6) {
        col.parentFeatureName shouldBe Seq(f2.name)
        col.grouping shouldBe Option(f2.name)
        col.indicatorValue shouldBe Option(TransmogrifierDefaults.OtherString)
      } else {
        col.parentFeatureName shouldBe Seq(f2.name)
        col.grouping shouldBe Option(f2.name)
        col.indicatorValue shouldBe Option(OpVectorColumnMetadata.NullString)
      }
    }
  }

  it should "generate non categorical metadata correctly" in {
    val smartVectorized = new SmartTextVectorizer()
      .setMaxCardinality(1).setNumFeatures(4).setMinSupport(1).setTopK(2).setPrependFeatureName(false)
      .setInput(f1, f2).getOutput()

    val transformed = new OpWorkflow().setResultFeatures(smartVectorized).transform(inputData)

    val meta = OpVectorMetadata(transformed.schema(smartVectorized.name))
    meta.history.keys shouldBe Set(f1.name, f2.name)
    meta.columns.length shouldBe 10
    meta.columns.foreach { col =>
      if (col.index < 4) {
        col.parentFeatureName shouldBe Seq(f1.name)
        col.grouping shouldBe None
      } else if (col.index < 8) {
        col.parentFeatureName shouldBe Seq(f2.name)
        col.grouping shouldBe None
      } else if (col.index == 8) {
        col.parentFeatureName shouldBe Seq(f1.name)
        col.grouping shouldBe Option(f1.name)
        col.indicatorValue shouldBe Option(OpVectorColumnMetadata.NullString)
      } else {
        col.parentFeatureName shouldBe Seq(f2.name)
        col.grouping shouldBe Option(f2.name)
        col.indicatorValue shouldBe Option(OpVectorColumnMetadata.NullString)
      }
    }
  }

  it should "append the text lengths to the feature vector if one feature is determined to be text" in {
    val smartVectorized = new SmartTextVectorizer()
      .setMaxCardinality(2).setNumFeatures(4).setMinSupport(1).setTopK(2).setPrependFeatureName(false)
      .setTrackTextLen(true).setInput(f1, f2).getOutput()

    val transformed = new OpWorkflow().setResultFeatures(smartVectorized).transform(inputData)
    val res = transformed.collect(smartVectorized)
    val expected = Array(
      Vectors.sparse(10, Array(0, 4, 6, 8), Array(1.0, 1.0, 1.0, 10.0)),
      Vectors.sparse(10, Array(0, 9), Array(1.0, 1.0)),
      Vectors.sparse(10, Array(1, 6, 8), Array(1.0, 1.0, 6.0)),
      Vectors.sparse(10, Array(0, 6, 8), Array(1.0, 2.0, 9.0)),
      Vectors.sparse(10, Array(3, 9), Array(1.0, 1.0))
    ).map(_.toOPVector)

    res shouldEqual expected

    val meta = OpVectorMetadata(transformed.schema(smartVectorized.name))
    meta.history.keys shouldBe Set(f1.name, f2.name)
    meta.columns.length shouldBe 10
    meta.columns.foreach { col =>
      if (col.index < 4) {
        col.parentFeatureName shouldBe Seq(f1.name)
        col.grouping shouldBe Option(f1.name)
      } else if (col.index < 8) {
        col.parentFeatureName shouldBe Seq(f2.name)
        col.grouping shouldBe None
      } else if (col.index == 8) {
        col.parentFeatureName shouldBe Seq(f2.name)
        col.grouping shouldBe Option(f2.name)
        col.indicatorValue shouldBe None
        col.descriptorValue shouldBe Option(OpVectorColumnMetadata.TextLenString)
      } else {
        col.parentFeatureName shouldBe Seq(f2.name)
        col.grouping shouldBe Option(f2.name)
        col.indicatorValue shouldBe Option(OpVectorColumnMetadata.NullString)
      }
    }
  }

  it should "append one text lengths column to the feature vector for each feature determined to be text" in {
    val smartVectorized = new SmartTextVectorizer()
      .setMaxCardinality(1).setNumFeatures(4).setMinSupport(1).setTopK(2).setPrependFeatureName(false)
      .setTrackTextLen(true).setInput(f1, f2).getOutput()

    val transformed = new OpWorkflow().setResultFeatures(smartVectorized).transform(inputData)
    val res = transformed.collect(smartVectorized)
    val expected = Array(
      Vectors.sparse(12, Array(0, 2, 4, 6, 8, 9), Array(1.0, 1.0, 1.0, 1.0, 10.0, 10.0)),
      Vectors.sparse(12, Array(0, 2, 8, 11), Array(1.0, 1.0, 10.0, 1.0)),
      Vectors.sparse(12, Array(0, 3, 6, 8, 9), Array(1.0, 1.0, 1.0, 11.0, 6.0)),
      Vectors.sparse(12, Array(0, 2, 6, 8, 9), Array(1.0, 1.0, 2.0, 10.0, 9.0)),
      Vectors.sparse(12, Array(10, 11), Array(1.0, 1.0))
    ).map(_.toOPVector)

    res shouldEqual expected

    val meta = OpVectorMetadata(transformed.schema(smartVectorized.name))
    meta.history.keys shouldBe Set(f1.name, f2.name)
    meta.columns.length shouldBe 12

    meta.columns(1)

    meta.columns.foreach { col =>
      if (col.index < 4) {
        col.parentFeatureName shouldBe Seq(f1.name)
        col.grouping shouldBe None
      } else if (col.index < 8) {
        col.parentFeatureName shouldBe Seq(f2.name)
        col.grouping shouldBe None
      } else if (col.index == 8) {
        col.parentFeatureName shouldBe Seq(f1.name)
        col.grouping shouldBe Option(f1.name)
        col.indicatorValue shouldBe None
        col.descriptorValue shouldBe Option(OpVectorColumnMetadata.TextLenString)
      } else if (col.index == 9) {
        col.parentFeatureName shouldBe Seq(f2.name)
        col.grouping shouldBe Option(f2.name)
        col.indicatorValue shouldBe None
        col.descriptorValue shouldBe Option(OpVectorColumnMetadata.TextLenString)
      } else if (col.index == 10) {
        col.parentFeatureName shouldBe Seq(f1.name)
        col.grouping shouldBe Option(f1.name)
        col.indicatorValue shouldBe Option(OpVectorColumnMetadata.NullString)
      } else {
        col.parentFeatureName shouldBe Seq(f2.name)
        col.grouping shouldBe Option(f2.name)
        col.indicatorValue shouldBe Option(OpVectorColumnMetadata.NullString)
      }
    }
  }

  it should "tokenize text correctly using the shortcut used in computeTextStats" in {
    val tokens: TextList = TextTokenizer.tokenizeString(stringData).tokens
    tokens.value should contain theSameElementsAs Seq("got", "lovely", "bunch", "coconuts", "standing", "row")
  }

  it should "turn a string into a corresponding TextStats instance with cleaning" in {
    val res = TextStats.textStatsFromString(stringData, shouldCleanText = true, shouldTokenize = true,
      maxCardinality = 50)
    val tokens: TextList = TextTokenizer.tokenizeString(stringData).tokens

    res.valueCounts.size shouldBe 1
    res.valueCounts should contain ("IHaveGotALovelyBunchOfCoconutsHereTheyAreAllStandingInARow" -> 1)

    res.lengthCounts.size shouldBe tokens.value.map(_.length).distinct.length
    res.lengthCounts should contain (6 -> 1L)
    res.lengthCounts should contain (3 -> 2L)
    res.lengthCounts should contain (5 -> 1L)
    res.lengthCounts should contain (8 -> 2L)

    checkDerivedQuantities(res, Seq(6, 3, 3, 5, 8, 8).map(_.toLong))
  }

  it should "turn a string into a corresponding TextStats instance without cleaning" in {
    val res = TextStats.textStatsFromString(stringData, shouldCleanText = false, shouldTokenize = true,
      maxCardinality = 50)
    val tokens: TextList = TextTokenizer.tokenizeString(stringData).tokens

    res.valueCounts.size shouldBe 1
    res.valueCounts should contain ("I have got a LovEly buncH of cOcOnuts. Here they are ALL standing in a row." -> 1)

    res.lengthCounts.size shouldBe tokens.value.map(_.length).distinct.length
    res.lengthCounts should contain (6 -> 1L)
    res.lengthCounts should contain (3 -> 2L)
    res.lengthCounts should contain (5 -> 1L)
    res.lengthCounts should contain (8 -> 2L)

    checkDerivedQuantities(res, Seq(6, 3, 3, 5, 8, 8).map(_.toLong))
  }

  it should "turn a string into a corresponding TextStats instance that respects maxCardinality" in {
    val tinyCard = 2
    val res = TextStats.textStatsFromString(stringData, shouldCleanText = false, shouldTokenize = true,
      maxCardinality = 2)

    res.valueCounts.size shouldBe 1
    res.valueCounts should contain ("I have got a LovEly buncH of cOcOnuts. Here they are ALL standing in a row." -> 1)

    // MaxCardinality will stop counting as soon as the lengths are > maxCardinality, so the length counts will
    // have maxCardinality + 1 elements, however they will stop being appended to even if future elements have
    // the same key.
    res.lengthCounts.size shouldBe tinyCard + 1
    res.lengthCounts should contain (6 -> 1L)
    res.lengthCounts should contain (3 -> 1L)
    res.lengthCounts should contain (5 -> 1L)

    checkDerivedQuantities(res, Seq(6, 3, 5).map(_.toLong))
  }

  it should "allow toggling of tokenization for calculating the length distribution" in {
    val res = TextStats.textStatsFromString(stringData, shouldCleanText = true, shouldTokenize = false,
      maxCardinality = 50)

    res.valueCounts.size shouldBe 1
    res.valueCounts should contain ("IHaveGotALovelyBunchOfCoconutsHereTheyAreAllStandingInARow" -> 1)
    res.lengthCounts.size shouldBe 1
    res.lengthCounts should contain (58 -> 1L)

    checkDerivedQuantities(res, Seq(58).map(_.toLong))
  }

  private[op] def assertVectorLength(df: DataFrame, output: FeatureLike[OPVector],
    expectedLength: Int, textVectorizationMethod: TextVectorizationMethod): Unit = {
    val result = df.collect(output)
    val firstRes = result.head
    firstRes.v.size shouldBe expectedLength
    val metaColumns = OpVectorMetadata(df.schema(output.name)).columns
    metaColumns.length shouldBe expectedLength
    textVectorizationMethod match {
      case Pivot => assert(metaColumns(expectedLength - 2).indicatorValue.contains(OpVectorColumnMetadata.OtherString))
      case Hash => assert(metaColumns(expectedLength - 2).descriptorValue
        .contains(OpVectorColumnMetadata.TextLenString))
      case other => throw new Error(s"Only Pivoting or Hashing possible, got ${other} instead")
    }
    assert(metaColumns(expectedLength - 1).indicatorValue.contains(OpVectorColumnMetadata.NullString))
  }


  /**
   * Set of tests to check that the derived quantities calculated on the length distribution in TextStats
   * match the actual length distributions of the tokens.
   *
   * @param res       TextStats result to compare
   * @param lengthSeq Expected length sequence
   * @return          Assertions on derived quantities in TextStats
   */
  private[op] def checkDerivedQuantities(res: TextStats, lengthSeq: Seq[Long]): Assertion = {
    val expectedLengthMean = lengthSeq.sum.toDouble / lengthSeq.length
    val expectedLengthVariance = lengthSeq.map(x => math.pow((x - expectedLengthMean), 2)).sum / lengthSeq.length
    val expectedLengthStdDev = math.sqrt(expectedLengthVariance)
    res.lengthSize shouldBe lengthSeq.length
    compareWithTol(res.lengthMean, expectedLengthMean, tol)
    compareWithTol(res.lengthVariance, expectedLengthVariance, tol)
    compareWithTol(res.lengthStdDev, expectedLengthStdDev, tol)
  }

  Spec[TextStats] should "aggregate correctly" in {
    val l1 = TextStats(Map("hello" -> 1, "world" -> 2), Map(5 -> 3))
    val r1 = TextStats(Map("hello" -> 1, "world" -> 1), Map(5 -> 2))
    val expected1 = TextStats(Map("hello" -> 2, "world" -> 3), Map(5 -> 5))

    val l2 = TextStats(Map("hello" -> 1, "world" -> 2, "ocean" -> 3), Map(5 -> 6))
    val r2 = TextStats(Map("hello" -> 1), Map(5 -> 1))
    val expected2 = TextStats(Map("hello" -> 1, "world" -> 2, "ocean" -> 3), Map(5 -> 7))

    TextStats.monoid(2).plus(l1, r1) shouldBe expected1
    TextStats.monoid(2).plus(l2, r2) shouldBe expected2
  }

  it should "compute correct statistics on the length distributions" in {
    val ts = TextStats(Map("hello" -> 2, "joe" -> 2, "woof" -> 1), Map(3 -> 2, 4 -> 1, 5 -> 2))

    ts.lengthSize shouldBe 5
    ts.lengthMean shouldBe 4.0
    ts.lengthVariance shouldBe 0.8
    ts.lengthStdDev shouldBe math.sqrt(0.8)
  }

  it should "return sane results when entries do not tokenize and result in empty maps" in {
    val ts = TextStats(Map("the" -> 10, "and" -> 4), Map.empty[Int, Long])

    ts.lengthSize shouldBe 0
    ts.lengthMean.isNaN shouldBe true
    ts.lengthVariance.isNaN shouldBe true
    ts.lengthStdDev.isNaN shouldBe true
  }

  it should "turn on stripHTML flag is equivalent to passing in a custom AnalyzerHtmlStrip" +
    "inside SmartTextVectorizer" in {
    val exampleHTML = "<body>Big ones, small <h1>ones</h1>, some as big as your head</body>".toText
    val tokensWithFlag = new SmartTextVectorizer()
      .setStripHtml(true).setInput(f1).tokenize(exampleHTML).tokens.value
    val tokensWithAnalyzer = new SmartTextVectorizer().setInput(f1)
      .tokenize(exampleHTML, analyzer = TextTokenizer.AnalyzerHtmlStrip).tokens.value
    tokensWithFlag should contain theSameElementsInOrderAs tokensWithAnalyzer
  }

  val biasEstimator: SmartTextVectorizer[Text] = new SmartTextVectorizer()
    .setMaxCardinality(2).setNumFeatures(4).setMinSupport(1)
    .setTopK(2).setPrependFeatureName(false)
    .setHashSpaceStrategy(HashSpaceStrategy.Shared)
    .setSensitiveFeatureMode(SensitiveFeatureMode.DetectAndRemove)
    .setInput(f1, f2)

  lazy val (newInputData, newF1, newF2, newF3) = TestFeatureBuilder("text1", "text2", "name",
    Seq[(Text, Text, Text)](
      ("hello world".toText, "Hello world!".toText, "Michael".toText),
      ("hello world".toText, "What's up".toText, "Michelle".toText),
      ("good evening".toText, "How are you doing, my friend?".toText, "Roxanne".toText),
      (Text.empty, "Not bad, my friend.".toText, "Ross".toText),
      (Text.empty, Text.empty, Text.empty)
    )
  )

  private lazy val NameDictionaryGroundTruth: RandomText[Text] = RandomText.textFromDomain(
    NameDetectUtils.DefaultNameDictionary.toList
  )

  Spec[SmartTextVectorizer[Text]] should "detect a single name feature" in {
    val newEstimator: SmartTextVectorizer[Text] = biasEstimator.setInput(newF3)
    val model: SmartTextVectorizerModel[Text] = newEstimator
      .fit(newInputData)
      .asInstanceOf[SmartTextVectorizerModel[Text]]
    model.args.vectorizationMethods shouldBe Array(Ignore)
  }

  it should "detect a single name feature and return empty vectors" in {
    val newEstimator: SmartTextVectorizer[Text] = biasEstimator.setInput(newF3)

    val smartVectorized = newEstimator.getOutput()
    val transformed = new OpWorkflow()
      .setResultFeatures(smartVectorized).transform(newInputData)
    val result = transformed.collect(smartVectorized)

    // The only entries in the output should be null indicators
    result shouldBe Seq(
      Vectors.dense(Array(0.0)),
      Vectors.dense(Array(0.0)),
      Vectors.dense(Array(0.0)),
      Vectors.dense(Array(0.0)),
      Vectors.dense(Array(1.0))
    ).map(_.toOPVector)
    OpVectorMetadata("OutputVector", newEstimator.getMetadata()).size shouldBe 1
  }

  it should "detect a single name column among other non-name Text columns" in {
    val newEstimator: SmartTextVectorizer[Text] = biasEstimator.setInput(newF1, newF2, newF3)
    val model: SmartTextVectorizerModel[Text] = newEstimator
      .fit(newInputData)
      .asInstanceOf[SmartTextVectorizerModel[Text]]
    model.args.vectorizationMethods shouldBe Array(Pivot, Hash, Ignore)
  }

  it should "not create information in the vector for a single name column among other non-name Text columns" in {
    val newEstimator: SmartTextVectorizer[Text] = biasEstimator.setInput(newF1, newF2, newF3)
    val withNamesVectorized = newEstimator.getOutput()

    val oldEstimator: SmartTextVectorizer[Text] = new SmartTextVectorizer(uid = UID("newEstimator"))
      .setMaxCardinality(2).setNumFeatures(4).setMinSupport(1)
      .setTopK(2).setPrependFeatureName(false)
      .setHashSpaceStrategy(HashSpaceStrategy.Shared)
      .setSensitiveFeatureMode(SensitiveFeatureMode.DetectAndRemove)
      .setInput(newF1, newF2)
    val withoutNamesVectorized = oldEstimator.getOutput()

    val transformed = new OpWorkflow()
      .setResultFeatures(withNamesVectorized, withoutNamesVectorized).transform(newInputData)
    val result = transformed.collect(withNamesVectorized, withoutNamesVectorized)

    val (withNames, withoutNames) = result.unzip

    // There should only be a single extra metadata entry for the null indicator of the (removed) name field
    OpVectorMetadata("OutputVector", newEstimator.getMetadata()).size shouldBe
      OpVectorMetadata("OutputVector", oldEstimator.getMetadata()).size + 1

    // All of the entries in the vector
    // (other than the last one corresponding to the null indicator for the removed name field)
    // should be the same
    // Note: Changing the order of vector information will fail this test
    withNames.zip(withoutNames) foreach { case (withVector, withoutVector) =>
      val withArray = withVector.value.toArray
      val withoutArray = withoutVector.value.toArray :+ withArray.last
      withArray shouldBe withoutArray
    }
  }

  it should "not identify a single repeated name as Name" in {
    val (newNewInputData, newNewF1, newNewF2) = TestFeatureBuilder("Repeated Name", "Random Names",
      Seq.fill(200)("Michael").toText zip
        NameDictionaryGroundTruth.withProbabilityOfEmpty(0.0).take(200).toSeq
    )
    val newEstimator: SmartTextVectorizer[Text] = biasEstimator.setInput(newNewF1, newNewF2)
    val model: SmartTextVectorizerModel[Text] = newEstimator
      .fit(newNewInputData)
      .asInstanceOf[SmartTextVectorizerModel[Text]]
    model.args.vectorizationMethods shouldBe Array(Pivot, Ignore)
  }

  it should "compute sensitive information in the metadata for one detected name column" in {
    val prevLoggingLevels = getLoggingLevels
    loggingLevel(Level.DEBUG) // Changes SensitiveFeatureInformation creation logic
    val newEstimator: SmartTextVectorizer[Text] = biasEstimator.setInput(newF3)
    val model: SmartTextVectorizerModel[Text] = newEstimator
      .fit(newInputData)
      .asInstanceOf[SmartTextVectorizerModel[Text]]
    val sensitive = OpVectorMetadata("OutputVector", newEstimator.getMetadata()).sensitive
    sensitive.get("name") match {
      case Some(Seq(SensitiveNameInformation(
        probName, genderDetectResults, probMale, probFemale, probOther, name, mapKey, actionTaken
      ))) =>
        probName shouldBe 1.0
        genderDetectResults.length shouldBe NameDetectUtils.GenderDetectStrategies.length
        probMale shouldBe 0.5
        probFemale shouldBe 0.5
        probOther shouldBe 0.0
        name shouldBe newF3.name
        mapKey shouldBe None
        actionTaken shouldBe true
      case None => fail("Sensitive information not found in the metadata.")
      case _ => fail("Wrong kind of sensitive information found in the metadata.")
    }
    loggingLevels(prevLoggingLevels) // Reset logging levels
  }

  it should "compute sensitive information in the metadata for multiple detected name columns" in {
    val numFeatures = 5
    val (ds, untypedFeatures) = TestFeatureBuilder(
      1 to numFeatures map {_ =>
        NameDictionaryGroundTruth.withProbabilityOfEmpty(0.15).take(50).toSeq} : _*
    )
    val features = untypedFeatures.map(_.asInstanceOf[Feature[Text]])
    for {i <- 1 to numFeatures} {
      val newEstimator: SmartTextVectorizer[Text] = biasEstimator.setInput(features.slice(0, i): _*)
      val model: SmartTextVectorizerModel[Text] = newEstimator
        .fit(ds)
        .asInstanceOf[SmartTextVectorizerModel[Text]]

      val sensitive = OpVectorMetadata("OutputVector", newEstimator.getMetadata()).sensitive
      for {j <- 1 to i} {
        sensitive.get(s"f$j") match {
          case Some(Seq(SensitiveNameInformation(
            probName, genderDetectResults, probMale, probFemale, probOther, name, mapKey, actionTaken
          ))) =>
            probName should be > 0.0
            probName should be <= 1.0
            probMale should be <= 1.0
            probFemale should be <= 1.0
            probOther should be <= 1.0
            (probMale + probFemale + probOther) - 1.0 should be < 0.01

            genderDetectResults.length shouldBe 1 // because debugging is off
            name shouldBe s"f$j"
            mapKey shouldBe None
            actionTaken shouldBe true
          case None =>
            fail("Sensitive information not found in the metadata.")
          case Some(_) =>
            fail("Wrong kind of sensitive information found in the metadata.")
        }
      }
    }
  }

  it should "compute sensitive information in the metadata for all columns only when debugging is on" in {
    val newEstimator: SmartTextVectorizer[Text] = biasEstimator.setInput(newF1, newF2, newF3)
    val model: SmartTextVectorizerModel[Text] = newEstimator
      .fit(newInputData)
      .asInstanceOf[SmartTextVectorizerModel[Text]]
    val sensitive = OpVectorMetadata("OutputVector", newEstimator.getMetadata()).sensitive
    newInputData.columns foreach { fname: String =>
      if (fname == newF3.name) {
        sensitive contains fname shouldBe true
      } else {
        sensitive contains fname shouldBe false
      }
    }

    {
      val prevLoggingLevels = getLoggingLevels
      loggingLevel(Level.DEBUG) // Changes SensitiveFeatureInformation creation logic
      val newEstimator: SmartTextVectorizer[Text] = biasEstimator.setInput(newF1, newF2, newF3)
      val model: SmartTextVectorizerModel[Text] = newEstimator
        .fit(newInputData)
        .asInstanceOf[SmartTextVectorizerModel[Text]]
      val sensitive = OpVectorMetadata("OutputVector", newEstimator.getMetadata()).sensitive
      newInputData.columns foreach { fname: String =>
        sensitive contains fname shouldBe true
        sensitive get fname match {
          case Some(Seq(SensitiveNameInformation(_, _, _, _, _, name, _, actionTaken))) =>
            if (name == newF3.name) {
              actionTaken shouldBe true
            } else {
              actionTaken shouldBe false
            }
          case None => fail("Sensitive information not found in the metadata.")
          case Some(_) => fail("Wrong kind of sensitive information found in the metadata.")
        }
      }
      loggingLevels(prevLoggingLevels) // Reset logging levels
    }
  }
}<|MERGE_RESOLUTION|>--- conflicted
+++ resolved
@@ -31,17 +31,9 @@
 package com.salesforce.op.stages.impl.feature
 
 import com.salesforce.op._
-<<<<<<< HEAD
-import com.salesforce.op.features.Feature
-import com.salesforce.op.features.types._
-import com.salesforce.op.stages.base.sequence.SequenceModel
-import com.salesforce.op.stages.impl.feature.TextVectorizationMethod._
-=======
 import com.salesforce.op.features.FeatureLike
 import com.salesforce.op.features.types._
 import com.salesforce.op.stages.base.sequence.SequenceModel
-import com.salesforce.op.stages.impl.feature.TextVectorizationMethod.{Hash, Pivot}
->>>>>>> 10403619
 import com.salesforce.op.test.{OpEstimatorSpec, TestFeatureBuilder}
 import com.salesforce.op.testkit.RandomText
 import com.salesforce.op.utils.spark.RichDataset._
@@ -295,7 +287,7 @@
       .setTrackTextLen(true).setInput(rawCatCountry)
     val output = vectorizer.getOutput()
     val transformed = new OpWorkflow().setResultFeatures(output).transform(countryDF)
-    assertVectorLength(transformed, output, TransmogrifierDefaults.TopK + 2, Pivot)
+    assertVectorLength(transformed, output, TransmogrifierDefaults.TopK + 2, TextVectorizationMethod.Pivot)
   }
   it should "treat the edge case of coverage being near 1" in {
     val maxCard = 100
@@ -303,7 +295,8 @@
       .setTrackTextLen(true).setInput(rawCatCountry)
     val output = vectorizer.getOutput()
     val transformed = new OpWorkflow().setResultFeatures(output).transform(countryDF)
-    assertVectorLength(transformed, output, TransmogrifierDefaults.DefaultNumOfFeatures + 2, Hash)
+    assertVectorLength(transformed, output, TransmogrifierDefaults.DefaultNumOfFeatures + 2,
+      TextVectorizationMethod.Hash)
   }
 
   it should "detect one categorical with high cardinality using the coverage" in {
@@ -317,7 +310,7 @@
       .setInput(rawCatCountry)
     val output = vectorizer.getOutput()
     val transformed = new OpWorkflow().setResultFeatures(output).transform(countryDF)
-    assertVectorLength(transformed, output, topK + 2, Pivot)
+    assertVectorLength(transformed, output, topK + 2, TextVectorizationMethod.Pivot)
   }
 
   it should "not pivot using the coverage because of a high minimum support" in {
@@ -333,7 +326,7 @@
       .setTrackTextLen(true).setCleanText(false).setInput(rawCatCountry)
     val output = vectorizer.getOutput()
     val transformed = new OpWorkflow().setResultFeatures(output).transform(countryDF)
-    assertVectorLength(transformed, output, numHashes + 2, Hash)
+    assertVectorLength(transformed, output, numHashes + 2, TextVectorizationMethod.Hash)
   }
 
   it should "still pivot using the coverage despite a high minimum support" in {
@@ -349,7 +342,7 @@
       .setTrackTextLen(true).setCleanText(false).setInput(rawCatCountry)
     val output = vectorizer.getOutput()
     val transformed = new OpWorkflow().setResultFeatures(output).transform(countryDF)
-    assertVectorLength(transformed, output, 3, Pivot)
+    assertVectorLength(transformed, output, 3, TextVectorizationMethod.Pivot)
   }
 
   it should "not pivot using the coverage because top K is too high" in {
@@ -364,7 +357,7 @@
       .setTrackTextLen(true).setCleanText(false).setInput(rawCatCountry)
     val output = vectorizer.getOutput()
     val transformed = new OpWorkflow().setResultFeatures(output).transform(countryDF)
-    assertVectorLength(transformed, output, numHashes + 2, Hash)
+    assertVectorLength(transformed, output, numHashes + 2, TextVectorizationMethod.Hash)
   }
 
   it should "still transform country into text, despite the coverage" in {
@@ -378,7 +371,7 @@
       .setMaxCardinality(maxCard).setTopK(topK).setMinSupport(1).setCoveragePct(0.5).setCleanText(false)
       .setTrackTextLen(true).setNumFeatures(numHashes).setInput(rawCountry).getOutput()
     val transformed = new OpWorkflow().setResultFeatures(coverageHashed).transform(rawDF)
-    assertVectorLength(transformed, coverageHashed, numHashes + 2, Hash)
+    assertVectorLength(transformed, coverageHashed, numHashes + 2, TextVectorizationMethod.Hash)
   }
 
   it should "fail with an error" in {
@@ -663,8 +656,9 @@
     val metaColumns = OpVectorMetadata(df.schema(output.name)).columns
     metaColumns.length shouldBe expectedLength
     textVectorizationMethod match {
-      case Pivot => assert(metaColumns(expectedLength - 2).indicatorValue.contains(OpVectorColumnMetadata.OtherString))
-      case Hash => assert(metaColumns(expectedLength - 2).descriptorValue
+      case TextVectorizationMethod.Pivot => assert(metaColumns(expectedLength - 2).indicatorValue
+        .contains(OpVectorColumnMetadata.OtherString))
+      case TextVectorizationMethod.Hash => assert(metaColumns(expectedLength - 2).descriptorValue
         .contains(OpVectorColumnMetadata.TextLenString))
       case other => throw new Error(s"Only Pivoting or Hashing possible, got ${other} instead")
     }
@@ -757,7 +751,7 @@
     val model: SmartTextVectorizerModel[Text] = newEstimator
       .fit(newInputData)
       .asInstanceOf[SmartTextVectorizerModel[Text]]
-    model.args.vectorizationMethods shouldBe Array(Ignore)
+    model.args.vectorizationMethods shouldBe Array(TextVectorizationMethod.Ignore)
   }
 
   it should "detect a single name feature and return empty vectors" in {
@@ -784,7 +778,8 @@
     val model: SmartTextVectorizerModel[Text] = newEstimator
       .fit(newInputData)
       .asInstanceOf[SmartTextVectorizerModel[Text]]
-    model.args.vectorizationMethods shouldBe Array(Pivot, Hash, Ignore)
+    model.args.vectorizationMethods shouldBe Array(TextVectorizationMethod.Pivot, TextVectorizationMethod.Hash,
+      TextVectorizationMethod.Ignore)
   }
 
   it should "not create information in the vector for a single name column among other non-name Text columns" in {
@@ -829,7 +824,7 @@
     val model: SmartTextVectorizerModel[Text] = newEstimator
       .fit(newNewInputData)
       .asInstanceOf[SmartTextVectorizerModel[Text]]
-    model.args.vectorizationMethods shouldBe Array(Pivot, Ignore)
+    model.args.vectorizationMethods shouldBe Array(TextVectorizationMethod.Pivot, TextVectorizationMethod.Ignore)
   }
 
   it should "compute sensitive information in the metadata for one detected name column" in {
@@ -864,7 +859,7 @@
       1 to numFeatures map {_ =>
         NameDictionaryGroundTruth.withProbabilityOfEmpty(0.15).take(50).toSeq} : _*
     )
-    val features = untypedFeatures.map(_.asInstanceOf[Feature[Text]])
+    val features = untypedFeatures.map(_.asInstanceOf[FeatureLike[Text]])
     for {i <- 1 to numFeatures} {
       val newEstimator: SmartTextVectorizer[Text] = biasEstimator.setInput(features.slice(0, i): _*)
       val model: SmartTextVectorizerModel[Text] = newEstimator
