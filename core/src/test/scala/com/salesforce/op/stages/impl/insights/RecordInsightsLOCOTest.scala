/*
 * Copyright (c) 2017, Salesforce.com, Inc.
 * All rights reserved.
 *
 * Redistribution and use in source and binary forms, with or without
 * modification, are permitted provided that the following conditions are met:
 *
 * * Redistributions of source code must retain the above copyright notice, this
 *   list of conditions and the following disclaimer.
 *
 * * Redistributions in binary form must reproduce the above copyright notice,
 *   this list of conditions and the following disclaimer in the documentation
 *   and/or other materials provided with the distribution.
 *
 * * Neither the name of the copyright holder nor the names of its
 *   contributors may be used to endorse or promote products derived from
 *   this software without specific prior written permission.
 *
 * THIS SOFTWARE IS PROVIDED BY THE COPYRIGHT HOLDERS AND CONTRIBUTORS "AS IS"
 * AND ANY EXPRESS OR IMPLIED WARRANTIES, INCLUDING, BUT NOT LIMITED TO, THE
 * IMPLIED WARRANTIES OF MERCHANTABILITY AND FITNESS FOR A PARTICULAR PURPOSE ARE
 * DISCLAIMED. IN NO EVENT SHALL THE COPYRIGHT HOLDER OR CONTRIBUTORS BE LIABLE
 * FOR ANY DIRECT, INDIRECT, INCIDENTAL, SPECIAL, EXEMPLARY, OR CONSEQUENTIAL
 * DAMAGES (INCLUDING, BUT NOT LIMITED TO, PROCUREMENT OF SUBSTITUTE GOODS OR
 * SERVICES; LOSS OF USE, DATA, OR PROFITS; OR BUSINESS INTERRUPTION) HOWEVER
 * CAUSED AND ON ANY THEORY OF LIABILITY, WHETHER IN CONTRACT, STRICT LIABILITY,
 * OR TORT (INCLUDING NEGLIGENCE OR OTHERWISE) ARISING IN ANY WAY OUT OF THE USE
 * OF THIS SOFTWARE, EVEN IF ADVISED OF THE POSSIBILITY OF SUCH DAMAGE.
 */

package com.salesforce.op.stages.impl.insights

import com.salesforce.op.features.FeatureLike
import com.salesforce.op.features.types._
import com.salesforce.op.stages.impl.classification.{OpLogisticRegression, OpRandomForestClassifier}
import com.salesforce.op.stages.impl.feature.{DateListPivot, TransmogrifierDefaults}
import com.salesforce.op.stages.impl.insights.RecordInsightsParser.Insights
import com.salesforce.op.stages.impl.preparators.{SanityCheckDataTest, SanityChecker}
import com.salesforce.op.stages.impl.regression.OpLinearRegression
import com.salesforce.op.stages.sparkwrappers.generic.SparkWrapperParams
import com.salesforce.op.stages.sparkwrappers.specific.OpPredictorWrapperModel
import com.salesforce.op.test.{TestFeatureBuilder, TestSparkContext}
import com.salesforce.op.testkit.{RandomIntegral, RandomMap, RandomReal, RandomText, RandomVector}
import com.salesforce.op.utils.spark.RichDataset._
import com.salesforce.op.utils.spark.{OpVectorColumnHistory, OpVectorColumnMetadata, OpVectorMetadata}
import com.salesforce.op.{FeatureHistory, OpWorkflow, _}
import org.apache.spark.ml.Model
import org.apache.spark.ml.linalg._
import org.apache.spark.ml.regression.LinearRegressionModel
import org.apache.spark.sql.catalyst.encoders.ExpressionEncoder
import org.apache.spark.sql.functions.monotonically_increasing_id
import org.apache.spark.sql.types.StructType
import org.apache.spark.sql.{DataFrame, Encoder, Row}
import org.junit.runner.RunWith
import org.scalatest.junit.JUnitRunner
import org.scalatest.{FlatSpec, FunSpec, Suite}


@RunWith(classOf[JUnitRunner])
class RecordInsightsLOCOTest extends FunSpec with TestSparkContext with RecordInsightsTestDataGenerator {

  // scalastyle:off
  val data = Seq( // name, age, height, height_null, isBlueEyed, gender, testFeatNegCor
    SanityCheckDataTest("a", 32, 5.0, 0, 0.9, 0.5, 0),
    SanityCheckDataTest("b", 32, 4.0, 1, 0.1, 0, 0.1),
    SanityCheckDataTest("a", 32, 6.0, 0, 0.8, 0.5, 0),
    SanityCheckDataTest("a", 32, 5.5, 0, 0.85, 0.5, 0),
    SanityCheckDataTest("b", 32, 5.4, 1, 0.05, 0, 0.1),
    SanityCheckDataTest("b", 32, 5.4, 1, 0.2, 0, 0.1),
    SanityCheckDataTest("a", 32, 5.0, 0, 0.99, 0.5, 0),
    SanityCheckDataTest("b", 32, 4.0, 0, 0.0, 0, 0.1),
    SanityCheckDataTest("a", 32, 6.0, 1, 0.7, 0.5, 0),
    SanityCheckDataTest("a", 32, 5.5, 0, 0.8, 0.5, 0),
    SanityCheckDataTest("b", 32, 5.4, 1, 0.1, 0, 0.1),
    SanityCheckDataTest("b", 32, 5.4, 1, 0.05, 0, 0.1),
    SanityCheckDataTest("a", 32, 5.0, 0, 1, 0.5, 0),
    SanityCheckDataTest("b", 32, 4.0, 1, 0.1, 0, 0.1),
    SanityCheckDataTest("a", 32, 6.0, 1, 0.9, 0.5, 0),
    SanityCheckDataTest("a", 32, 5.5, 0, 1, 0.5, 0),
    SanityCheckDataTest("b", 32, 5.4, 1, 0.2, 0, 0.1),
    SanityCheckDataTest("b", 32, 5.4, 1, 0.3, 0, 0.1),
    SanityCheckDataTest("a", 32, 5.0, 0, 0.6, 0.5, 0),
    SanityCheckDataTest("b", 32, 4.0, 1, 0.1, 0, 0.1),
    SanityCheckDataTest("a", 32, 6.0, 0, 0.9, 0.5, 0),
    SanityCheckDataTest("a", 32, 5.5, 0, 1, 0.5, 0),
    SanityCheckDataTest("b", 32, 5.4, 1, 0.05, 0, 0.1),
    SanityCheckDataTest("b", 32, 5.4, 1, 0.3, 0, 0.1),
    SanityCheckDataTest("b", 32, 5.4, 1, 0.05, 0, 0.1),
    SanityCheckDataTest("b", 32, 5.4, 1, 0.4, 0, 0.1)
  ).map(data =>
    (
      data.name.toText,
      data.height_null.toRealNN,
      Seq(data.age, data.height, data.isBlueEyed, data.gender, data.testFeatNegCor).toOPVector
    )
  )
  // scalastyle:on
  describe(Spec[RecordInsightsLOCO[_]]) {
    it("should work with randomly generated features and binary logistic regression") {
      val features = RandomVector.sparse(RandomReal.normal(), 40).limit(1000)
      val labels = RandomIntegral.integrals(0, 2).limit(1000).map(_.value.get.toRealNN)
      val (df, f1, l1) = TestFeatureBuilder("features", "labels", features.zip(labels))
      val l1r = l1.copy(isResponse = true)
      val dfWithMeta = addMetaData(df, "features", 40)
      val sparkModel = new OpLogisticRegression().setInput(l1r, f1).fit(df)

      // val model = sparkModel.getSparkMlStage().get
      val insightsTransformer = new RecordInsightsLOCO(sparkModel).setInput(f1)
      val insights = insightsTransformer.transform(dfWithMeta).collect(insightsTransformer.getOutput())

      insights.foreach(_.value.size shouldBe 20)
      val parsed = insights.map(RecordInsightsParser.parseInsights)
      parsed.map(_.count { case (_, v) => v.exists(_._1 == 1) } shouldBe 20) // number insights per pred column
      parsed.foreach(_.values.foreach(i => i.foreach(v => math.abs(v._2) > 0 shouldBe true)))
    }

    it("should work with randomly generated features and multiclass random forest") {
      val features = RandomVector.sparse(RandomReal.normal(), 40).limit(1000)
      val labels = RandomIntegral.integrals(0, 5).limit(1000).map(_.value.get.toRealNN)
      val (df, f1, l1) = TestFeatureBuilder("features", "labels", features.zip(labels))
      val l1r = l1.copy(isResponse = true)
      val dfWithMeta = addMetaData(df, "features", 40)
      val sparkModel = new OpRandomForestClassifier().setInput(l1r, f1).fit(df)

      val insightsTransformer = new RecordInsightsLOCO(sparkModel).setInput(f1).setTopK(2)

      val insights = insightsTransformer.transform(dfWithMeta).collect(insightsTransformer.getOutput())
      insights.foreach(_.value.size shouldBe 2)
      val parsed = insights.map(RecordInsightsParser.parseInsights)
      parsed.map(_.count { case (_, v) => v.exists(_._1 == 5) } shouldBe 0) // no 6th column of insights
      parsed.map(_.count { case (_, v) => v.exists(_._1 == 4) } shouldBe 2) // number insights per pred column
      parsed.map(_.count { case (_, v) => v.exists(_._1 == 3) } shouldBe 2) // number insights per pred column
      parsed.map(_.count { case (_, v) => v.exists(_._1 == 2) } shouldBe 2) // number insights per pred column
      parsed.map(_.count { case (_, v) => v.exists(_._1 == 1) } shouldBe 2) // number insights per pred column
      parsed.map(_.count { case (_, v) => v.exists(_._1 == 0) } shouldBe 2) // number insights per pred column
    }

    it("should work with randomly generated features and linear regression") {
      val features = RandomVector.sparse(RandomReal.normal(), 40).limit(1000)
      val labels = RandomReal.normal[RealNN]().limit(1000)
      val (df, f1, l1) = TestFeatureBuilder("features", "labels", features.zip(labels))
      val l1r = l1.copy(isResponse = true)
      val dfWithMeta = addMetaData(df, "features", 40)
      val sparkModel = new OpLinearRegression().setInput(l1r, f1).fit(df)
      val model = sparkModel.asInstanceOf[SparkWrapperParams[_]].getSparkMlStage().get
        .asInstanceOf[LinearRegressionModel]

      val insightsTransformer = new RecordInsightsLOCO(model).setInput(f1)
      val insights = insightsTransformer.transform(dfWithMeta).collect(insightsTransformer.getOutput())
      insights.foreach(_.value.size shouldBe 20)
      val parsed = insights.map(RecordInsightsParser.parseInsights)
      parsed.foreach(_.values.foreach(i => i.foreach(v => v._1 shouldBe 0))) // has only one pred column
      parsed.foreach(_.values.foreach(i => i.foreach(v => math.abs(v._2) > 0 shouldBe true)))
    }

    it("should return the most predictive features") {
      val (testData, name, labelNoRes, featureVector) = TestFeatureBuilder("name", "label", "features", data)
      val label = labelNoRes.copy(isResponse = true)
      val testDataMeta = addMetaData(testData, "features", 5)
      val sparkModel = new OpLogisticRegression().setInput(label, featureVector).fit(testData)

      val transformer = new RecordInsightsLOCO(sparkModel).setInput(featureVector)

      val insights = transformer.setTopK(1).transform(testDataMeta).collect(transformer.getOutput())
      val parsed = insights.map(RecordInsightsParser.parseInsights)
      // the highest corr that value that is not zero should be the top feature
      parsed.foreach { case in =>
        withClue(s"top features : ${in.map(_._1.columnName)}") {
          Set("3_3_3_3", "1_1_1_1").contains(in.head._1.columnName) shouldBe true
          // the scores should be the same but opposite in sign
          math.abs(in.head._2(0)._2 + in.head._2(1)._2) < 0.00001 shouldBe true
        }
      }
    }

    it("should return the most predictive features when using top K Positives + top K negatives strat") {
      val (testData, name, labelNoRes, featureVector) = TestFeatureBuilder("name", "label", "features", data)
      val label = labelNoRes.copy(isResponse = true)
      val testDataMeta = addMetaData(testData, "features", 5)
      val sparkModel = new OpLogisticRegression().setInput(label, featureVector).fit(testData)
      val transformer = new RecordInsightsLOCO(sparkModel).setTopKStrategy(TopKStrategy.PositiveNegative)
        .setInput(featureVector)
      val insights = transformer.transform(testDataMeta)
      val parsed = insights.collect(name, transformer.getOutput())
        .map { case (n, i) => n -> RecordInsightsParser.parseInsights(i) }
      parsed.foreach { case (_, in) =>
        withClue(s"top features : ${in.map(_._1.columnName)}") {
          in.head._1.columnName == "1_1_1_1" || in.last._1.columnName == "3_3_3_3" shouldBe true
        }
      }
    }

    describe("with data strongly related to label ") {
      // Generate the data
      val numRows = 1000
      val countryData: Seq[Country] = RandomText.countries.withProbabilityOfEmpty(0.3).take(numRows).toList
      val pickListData: Seq[PickList] = RandomText.pickLists(domain = List("A", "B", "C", "D", "E", "F", "G"))
        .withProbabilityOfEmpty(0.1).limit(numRows)
      val currencyData: Seq[Currency] = RandomReal.logNormal[Currency](mean = 10.0, sigma = 1.0)
        .withProbabilityOfEmpty(0.3).limit(numRows)

      // Generate the label as a function of the features, so we know there should be strong record-level insights
      val labelData: Seq[RealNN] = pickListData.map(p =>
        p.value match {
          case Some("A") | Some("B") | Some("C") => RealNN(1.0)
          case _ => RealNN(0.0)
        }
      )

      // Generate the raw features and corresponding dataframe
      val generatedData: Seq[(Country, PickList, Currency, RealNN)] =
        countryData.zip(pickListData).zip(currencyData).zip(labelData).map {
          case (((co, pi), cu), la) => (co, pi, cu, la)
        }
      val (rawDF, rawCountry, rawPickList, rawCurrency, rawLabel) =
        TestFeatureBuilder("country", "picklist", "currency", "label", generatedData)
      val rawLabelResponse = rawLabel.copy(isResponse = true)
      val genFeatureVector = Seq(rawCountry, rawPickList, rawCurrency).transmogrify()

      // Materialize the feature vector along with the label
      val fullDF = new OpWorkflow().setResultFeatures(genFeatureVector, rawLabelResponse).transform(rawDF)

      val sparkModel = new OpRandomForestClassifier().setInput(rawLabelResponse, genFeatureVector).fit(fullDF)
      val insightsTransformer = new RecordInsightsLOCO(sparkModel).setInput(genFeatureVector).setTopK(10)
      val insights = insightsTransformer.transform(fullDF).collect(insightsTransformer.getOutput())
      val parsed = insights.map(RecordInsightsParser.parseInsights)

      it("should create an insight for each record") {
        parsed.length shouldBe numRows
      }

      info("Each feature vector should only have either three or four non-zero entries. One each from country and " +
        "picklist, while currency can have either two (if it's null the currency column will be filled with the mean)" +
        " or just one if it's not null.")
      it("should pick between 1 and 4 of the features") {
        all(parsed.map(_.size)) should (be >= 1 and be <= 4)
      }

<<<<<<< HEAD
  for {strategy <- VectorAggregationStrategy.values} {
    it should s"aggregate values for text and textMap derived features when strategy=$strategy" in {
      val (df, featureVector, label) = generateTestTextData
      val model = new OpLogisticRegression().setInput(label, featureVector).fit(df)
      val actualInsights = generateRecordInsights(model, df, featureVector, strategy)

      withClue("TextArea can have two null indicator values") {
        actualInsights.map(p => assert(p.size == 7 || p.size == 8))
      }
      withClue("SmartTextVectorizer detects country feature as a PickList, hence no " +
        "aggregation required for LOCO on this field.") {
        actualInsights.foreach { p =>
          assert(p.keys.exists(r => r.parentFeatureOrigins == Seq(countryFeatureName) && r.indicatorValue.isDefined))
        }
      }

      assertLOCOSum(actualInsights)
      assertAggregatedText(textFeatureName, strategy, model, df, featureVector, label, actualInsights)
      assertAggregatedText(textAreaFeatureName, strategy, model, df, featureVector, label, actualInsights)
      assertAggregatedTextMap(textMapFeatureName, "k0", strategy, model, df, featureVector, label,
        actualInsights)
      assertAggregatedTextMap(textMapFeatureName, "k1", strategy, model, df, featureVector, label,
        actualInsights)
      assertAggregatedTextMap(textAreaMapFeatureName, "k0", strategy, model, df, featureVector, label,
        actualInsights)
      assertAggregatedTextMap(textAreaMapFeatureName, "k1", strategy, model, df, featureVector, label,
        actualInsights)
    }
  }

  for {strategy <- VectorAggregationStrategy.values} {
    it should "aggregate values for date, datetime, dateMap and dateTimeMap derived features when " +
      s"strategy=$strategy" in {
      val (df, featureVector, label) = generateTestDateData
      val model = new OpLogisticRegression().setInput(label, featureVector).fit(df)
      val actualInsights = generateRecordInsights(model, df, featureVector, strategy, topK = 40)

      assertLOCOSum(actualInsights)
      assertAggregatedDate(dateFeatureName, strategy, model, df, featureVector, label, actualInsights)
      assertAggregatedDate(dateTimeFeatureName, strategy, model, df, featureVector, label, actualInsights)
      assertAggregatedDateMap(dateMapFeatureName, "k0", strategy, model, df, featureVector, label,
        actualInsights)
      assertAggregatedDateMap(dateMapFeatureName, "k1", strategy, model, df, featureVector, label,
        actualInsights)
      assertAggregatedDateMap(dateTimeMapFeatureName, "k0", strategy, model, df, featureVector, label,
        actualInsights)
      assertAggregatedDateMap(dateTimeMapFeatureName, "k1", strategy, model, df, featureVector, label,
        actualInsights)
    }
  }


  private def assertLOCOSum(actualRecordInsights: Array[Map[OpVectorColumnHistory, Insights]]): Unit = {
    withClue("LOCOs sum to 0") {
      actualRecordInsights.foreach(_.values.foreach(a => assert(math.abs(a.map(_._2).sum) < 1e-10)))
=======
      // Grab the feature vector metadata for comparison against the LOCO record insights
      val vectorMeta = OpVectorMetadata(fullDF.schema.last)
      val numVectorColumns = vectorMeta.columns.length
      // Want to check the average contribution strengths for each picklist response and compare them to the average
      // contribution strengths of the other features. We should have a very high contribution when choices A, B, or C
      // are present in the record (since they determine the label), and low average contributions otherwise.
      val totalImportances = parsed.foldLeft(z = Array.fill[(Double, Int)](numVectorColumns)((0.0, 0)))((res, m) => {
        m.foreach { case (k, v) => res.update(k.index, (res(k.index)._1 + v.last._2, res(k.index)._2 + 1)) }
        res
      })
      val meanImportances = totalImportances.map(x => if (x._2 > 0) x._1 / x._2 else Double.NaN)

      // Determine all the indices for insights corresponding to both the "important" and "other" features
      val nanIndices = meanImportances.zipWithIndex.filter(_._1.isNaN).map(_._2).toSet
      val abcIndices = vectorMeta.columns.filter(x => Set("A", "B", "C").contains(x.indicatorValue.getOrElse("")))
        .map(_.index).toSet -- nanIndices
      val otherIndices = vectorMeta.columns.indices.filter(x => !abcIndices.contains(x)).toSet -- nanIndices

      // Combine quantities for all the "important" features together and all the "other" features together
      val abcAvg = math.abs(abcIndices.map(meanImportances.apply).sum) / abcIndices.size
      val otherAvg = math.abs(otherIndices.map(meanImportances.apply).sum) / otherIndices.size

      // Similar calculation for the variance of each feature importance
      val varImportances = parsed.foldLeft(z = Array.fill[(Double, Int)](numVectorColumns)((0.0, 0)))((res, m) => {
        m.foreach { case (k, v) => if (abcIndices.contains(k.index)) {
          res.update(k.index, (res(k.index)._1 + math.pow(v.last._2 - abcAvg, 2), res(k.index)._2 + 1))
        } else res.update(k.index, (res(k.index)._1 + math.pow(v.last._2 - otherAvg, 2), res(k.index)._2 + 1))
        }
        res
      }).map(x => if (x._2 > 1) x._1 / x._2 else Double.NaN)
      val abcVar = math.abs(abcIndices.map(varImportances.apply).sum) / abcIndices.size
      val otherVar = math.abs(otherIndices.map(varImportances.apply).sum) / otherIndices.size

      it("should have much larger feature strengths for features A, B, and C") {
        abcAvg should be > 3 * otherAvg
      }

      it("should have a really large t-value when comparing the two avg feature strengths") {
        val tValue = math.abs(abcAvg - otherAvg) / math.sqrt((abcVar + otherVar) / numRows)
        tValue should be > 10.0
      }

      info("The ratio of feature strengths between important and other features should be similar to the ratio of" +
        "feature importance of Spark's RandomForest")
      it("should have a ratio between the important and other features in both paradigms of less than 0.8") {
        val rfImportances = sparkModel.getSparkMlStage().get.featureImportances
        val abcAvgRF = abcIndices.map(rfImportances.apply).sum / abcIndices.size
        val otherAvgRF = otherIndices.map(rfImportances.apply).sum / otherIndices.size
        val avgRecordInsightRatio = math.abs(abcAvg / otherAvg)
        val featureImportanceRatio = math.abs(abcAvgRF / otherAvgRF)
        val paradigmDiff = math.abs(avgRecordInsightRatio - featureImportanceRatio)
        val paradigmRatio = paradigmDiff * 2 / (avgRecordInsightRatio + featureImportanceRatio)
        paradigmRatio should be < 0.8
      }
>>>>>>> b8bae1c3
    }

<<<<<<< HEAD
  /**
   * Compare the aggregation made by RecordInsightsLOCO on a text field to one made manually
   *
   * @param textFeatureName Text Field Name
   */
  def assertAggregatedText(textFeatureName: String,
    strategy: VectorAggregationStrategy,
    model: OpPredictorWrapperModel[_],
    df: DataFrame,
    featureVector: FeatureLike[OPVector],
    label: FeatureLike[RealNN],
    actualInsights: Array[Map[OpVectorColumnHistory, Insights]]
  ): Unit = {
    withClue(s"Aggregate all the derived hashing tf features of rawFeature - $textFeatureName.") {
      val predicate = (history: OpVectorColumnHistory) => history.parentFeatureOrigins == Seq(textFeatureName) &&
        history.indicatorValue.isEmpty && history.descriptorValue.isEmpty
      assertAggregatedWithPredicate(predicate, strategy, model, df, featureVector, label, actualInsights)
    }
  }

  /**
   * Compare the aggregation made by RecordInsightsLOCO to one made manually
   *
   * @param textMapFeatureName Text Map Field Name
   */
  def assertAggregatedTextMap(textMapFeatureName: String, keyName: String,
    strategy: VectorAggregationStrategy,
    model: OpPredictorWrapperModel[_],
    df: DataFrame,
    featureVector: FeatureLike[OPVector],
    label: FeatureLike[RealNN],
    actualInsights: Array[Map[OpVectorColumnHistory, Insights]]
  ): Unit = {
    withClue(s"Aggregate all the derived hashing tf of rawMapFeature - $textMapFeatureName for key - $keyName") {
      val predicate = (history: OpVectorColumnHistory) => history.parentFeatureOrigins == Seq(textMapFeatureName) &&
        history.grouping == Option(keyName) && history.indicatorValue.isEmpty && history.descriptorValue.isEmpty
      assertAggregatedWithPredicate(predicate, strategy, model, df, featureVector, label, actualInsights)
    }
  }

  /**
   * Compare the aggregation made by RecordInsightsLOCO on a Date/DateTime field to one made manually
   *
   * @param dateFeatureName Date/DateTime Field
   */
  def assertAggregatedDate(dateFeatureName: String,
    strategy: VectorAggregationStrategy,
    model: OpPredictorWrapperModel[_],
    df: DataFrame,
    featureVector: FeatureLike[OPVector],
    label: FeatureLike[RealNN],
    actualInsights: Array[Map[OpVectorColumnHistory, Insights]]
  ): Unit = {
    for {timePeriod <- TransmogrifierDefaults.CircularDateRepresentations} {
      withClue(s"Aggregate x_$timePeriod and y_$timePeriod of rawFeature - $dateFeatureName.") {
        val predicate = (history: OpVectorColumnHistory) => history.parentFeatureOrigins == Seq(dateFeatureName) &&
          history.descriptorValue.isDefined &&
          history.descriptorValue.get.split("_").last == timePeriod.entryName
        assertAggregatedWithPredicate(predicate, strategy, model, df, featureVector, label, actualInsights)
=======
    it("should aggregate values for text and textMap derived features") {
      val testData = generateTestTextData

      withClue("TextArea can have two null indicator values") {
        testData.actualRecordInsights.map(p => assert(p.size == 7 || p.size == 8))
      }
      withClue("SmartTextVectorizer detects country feature as a PickList, hence no " +
        "aggregation required for LOCO on this field.") {
        testData.actualRecordInsights.foreach { p =>
          assert(p.keys.exists(r => r.parentFeatureOrigins == Seq(countryFeatureName) && r.indicatorValue.isDefined))
        }
      }

      assertLOCOSum(testData.actualRecordInsights)
      assertAggregatedText(textFeatureName)
      assertAggregatedTextMap(textMapFeatureName, "k0")
      assertAggregatedTextMap(textMapFeatureName, "k1")
      assertAggregatedText(textAreaFeatureName)
      assertAggregatedTextMap(textAreaMapFeatureName, "k0")
      assertAggregatedTextMap(textAreaMapFeatureName, "k1")


      /**
       * Compare the aggregation made by RecordInsightsLOCO on a text field to one made manually
       *
       * @param textFeatureName Text Field Name
       */
      def assertAggregatedText(textFeatureName: String): Unit = {
        withClue(s"Aggregate all the derived hashing tf features of rawFeature - $textFeatureName.") {
          val predicate = (history: OpVectorColumnHistory) => history.parentFeatureOrigins == Seq(textFeatureName) &&
            history.indicatorValue.isEmpty && history.descriptorValue.isEmpty
          assertAggregatedWithPredicate(predicate, testData)
        }
      }

      /**
       * Compare the aggregation made by RecordInsightsLOCO to one made manually
       *
       * @param textMapFeatureName Text Map Field Name
       */
      def assertAggregatedTextMap(textMapFeatureName: String, keyName: String): Unit = {
        withClue(s"Aggregate all the derived hashing tf of rawMapFeature - $textMapFeatureName for key - $keyName") {
          val predicate = (history: OpVectorColumnHistory) => history.parentFeatureOrigins == Seq(textMapFeatureName) &&
            history.grouping == Option(keyName) && history.indicatorValue.isEmpty && history.descriptorValue.isEmpty
          assertAggregatedWithPredicate(predicate, testData)
        }
>>>>>>> b8bae1c3
      }
    }

    it("should aggregate values for date, datetime, dateMap and dateTimeMap derived features") {
      val testData = generateTestDateData

      assertLOCOSum(testData.actualRecordInsights)
      assertAggregatedDate(dateFeatureName)
      assertAggregatedDate(dateTimeFeatureName)
      assertAggregatedDateMap(dateMapFeatureName, "k0")
      assertAggregatedDateMap(dateMapFeatureName, "k1")
      assertAggregatedDateMap(dateTimeMapFeatureName, "k0")
      assertAggregatedDateMap(dateTimeMapFeatureName, "k1")

      /**
       * Compare the aggregation made by RecordInsightsLOCO on a Date/DateTime field to one made manually
       *
       * @param dateFeatureName Date/DateTime Field
       */
      def assertAggregatedDate(dateFeatureName: String): Unit = {
        for {timePeriod <- TransmogrifierDefaults.CircularDateRepresentations} {
          withClue(s"Aggregate x_$timePeriod and y_$timePeriod of rawFeature - $dateFeatureName.") {
            val predicate = (history: OpVectorColumnHistory) => history.parentFeatureOrigins == Seq(dateFeatureName) &&
              history.descriptorValue.isDefined &&
              history.descriptorValue.get.split("_").last == timePeriod.entryName
            assertAggregatedWithPredicate(predicate, testData)
          }
        }
      }

      /**
       * Compare the aggregation made by RecordInsightsLOCO on a DateMap/DateTimeMap field to one made manually
       *
       * @param dateMapFeatureName DateMap/DateTimeMap Field
       */
      def assertAggregatedDateMap(dateMapFeatureName: String, keyName: String): Unit = {
        for {timePeriod <- TransmogrifierDefaults.CircularDateRepresentations} {
          withClue(s"Aggregate x_$timePeriod and y_$timePeriod of rawMapFeature - $dateMapFeatureName " +
            s"with key as $keyName.") {
            val predicate = (history: OpVectorColumnHistory) =>
              history.parentFeatureOrigins == Seq(dateMapFeatureName) &&
              history.grouping == Option(keyName) && history.descriptorValue.isDefined &&
              history.descriptorValue.get.split("_").last == timePeriod.entryName
            assertAggregatedWithPredicate(predicate, testData)
          }
        }
      }
    }
  }
  private def addMetaData(df: DataFrame, fieldName: String, size: Int): DataFrame = {
    val columns = (0 until size).map(_.toString).map(i => new OpVectorColumnMetadata(Seq(i), Seq(i), Some(i), Some(i)))
    val hist = (0 until size).map(_.toString).map(i => i -> FeatureHistory(Seq(s"a_$i"), Seq(s"b_$i"))).toMap
    val metadata = OpVectorMetadata(fieldName, columns.toArray, hist).toMetadata
    val fields = df.schema.fields.map { f =>
      if (f.name == fieldName) f.copy(metadata = metadata)
      else f
    }
    spark.createDataFrame(df.rdd, StructType(fields))
  }

  /**
   * Compare the aggregation made by RecordInsightsLOCO on a DateMap/DateTimeMap field to one made manually
   *
   * @param dateMapFeatureName DateMap/DateTimeMap Field
   */
  def assertAggregatedDateMap(dateMapFeatureName: String, keyName: String,
    strategy: VectorAggregationStrategy,
    model: OpPredictorWrapperModel[_],
    df: DataFrame,
    featureVector: FeatureLike[OPVector],
    label: FeatureLike[RealNN],
    actualInsights: Array[Map[OpVectorColumnHistory, Insights]]
  ): Unit = {
    for {timePeriod <- TransmogrifierDefaults.CircularDateRepresentations} {
      withClue(s"Aggregate x_$timePeriod and y_$timePeriod of rawMapFeature - $dateMapFeatureName " +
        s"with key as $keyName.") {
        val predicate = (history: OpVectorColumnHistory) => history.parentFeatureOrigins == Seq(dateMapFeatureName) &&
          history.grouping == Option(keyName) && history.descriptorValue.isDefined &&
          history.descriptorValue.get.split("_").last == timePeriod.entryName
        assertAggregatedWithPredicate(predicate, strategy, model, df, featureVector, label, actualInsights)
      }
    }
  }

  /**
   * Compare the aggregation made by RecordInsightsLOCO to one made manually
   *
   * @param predicate  predicate used by RecordInsights in order to aggregate
   */
  private def assertAggregatedWithPredicate(
    predicate: OpVectorColumnHistory => Boolean,
    strategy: VectorAggregationStrategy,
    model: OpPredictorWrapperModel[_],
    df: DataFrame,
    featureVector: FeatureLike[OPVector],
    label: FeatureLike[RealNN],
    actualRecordInsights: Array[Map[OpVectorColumnHistory, Insights]]
  ): Unit = {
    implicit val enc: Encoder[(Array[Double], Long)] = ExpressionEncoder()
    implicit val enc2: Encoder[Seq[Double]] = ExpressionEncoder()

    val meta = OpVectorMetadata.apply(df.schema(featureVector.name))

    val indices = meta.getColumnHistory()
      .filter(predicate)
      .map(_.index)

    val expectedLocos = df.select(label, featureVector).map {
      case Row(l: Double, v: Vector) =>
        val featureArray = v.copy.toArray
        val baseScore = model.transformFn(l.toRealNN, v.toOPVector).score.toSeq
        strategy match {
          case VectorAggregationStrategy.Avg =>
            val locos = indices.map { i =>
              val oldVal = v(i)
              featureArray.update(i, 0.0)
              val newScore = model.transformFn(l.toRealNN, featureArray.toOPVector).score.toSeq
              featureArray.update(i, oldVal)
              baseScore.zip(newScore).map { case (b, n) => b - n }
            }
            val sumLOCOs = locos.reduce((a1, a2) => a1.zip(a2).map { case (l, r) => l + r })
            sumLOCOs.map(_ / indices.length)
          case VectorAggregationStrategy.LeaveOutVector =>
            indices.foreach { i => featureArray.update(i, 0.0) }
            val newScore = model.transformFn(l.toRealNN, featureArray.toOPVector).score.toSeq
            baseScore.zip(newScore).map { case (b, n) => b - n }
        }
    }
    val expected = expectedLocos.collect().toSeq.filter(_.head != 0.0)

    val actual = actualRecordInsights
      .flatMap(_.find { case (history, _) => predicate(history) })
      .map(_._2.map(_._2)).toSeq
    val zip = actual.zip(expected)
    zip.foreach { case (a, e) =>
      a.zip(e).foreach { case (v1, v2) => assert(math.abs(v1 - v2) < 1e-10,
        s"expected aggregated LOCO value ($v2) should be the same as actual ($v1)")
      }
    }
  }

  private def generateRecordInsights[T <: Model[T]](
    model: T,
    df: DataFrame,
    featureVector: FeatureLike[OPVector],
    strategy: VectorAggregationStrategy,
    topK: Int = 20
  ): Array[Map[OpVectorColumnHistory, Insights]] = {
    val transformer = new RecordInsightsLOCO(model).setInput(featureVector).setTopK(topK)
      .setVectorAggregationStrategy(strategy)
    val insights = transformer.transform(df)
    insights.collect(transformer.getOutput()).map(i => RecordInsightsParser.parseInsights(i))
  }
}

trait RecordInsightsTestDataGenerator extends TestSparkContext {
  self: Suite =>

  val numRows = 1000

  val labelFeatureName = "label"

  // DateFeature Names
  val dateFeatureName = "dateFeature"
  val dateTimeFeatureName = "dateTimeFeature"
  val dateMapFeatureName = "dateMapFeature"
  val dateTimeMapFeatureName = "dateTimeMapFeature"

  // TextData Feature Names
  val countryFeatureName = "country"
  val textFeatureName = "text"
  val textMapFeatureName = "textMap"
  val textAreaFeatureName = "textArea"
  val textAreaMapFeatureName = "textAreaMap"

  def generateTestDateData: (DataFrame, FeatureLike[OPVector], FeatureLike[RealNN]) = {
    val refDate = TransmogrifierDefaults.ReferenceDate.minusMillis(1)

    val minStep = 1000000
    val maxStep = 1000000000

    // Generating Data
    val dateData: Seq[Date] = RandomIntegral.dates(refDate.toDate,
      minStep, maxStep).withProbabilityOfEmpty(0.3).limit(numRows)

    val dateTimeData: Seq[DateTime] = RandomIntegral.datetimes(refDate.toDate,
      minStep, maxStep).withProbabilityOfEmpty(0.3).limit(numRows)

    val dateMapData: Seq[DateMap] = RandomMap.of(
      RandomIntegral.dates(refDate.toDate, minStep, maxStep).withProbabilityOfEmpty(0.3),
      minSize = 0, maxSize = 3
    ).limit(numRows)

    val dateTimeMapData: Seq[DateTimeMap] = RandomMap.of(
      RandomIntegral.datetimes(refDate.toDate, minStep, maxStep).withProbabilityOfEmpty(0.3),
      minSize = 0, maxSize = 3
    ).limit(numRows)

    val labelData: Seq[RealNN] = RandomIntegral.integrals(0, 2).limit(numRows).map(_.value.get.toRealNN)

    val generatedDateData: Seq[(Date, DateTime, DateMap, DateTimeMap, RealNN)] = dateData.zip(dateTimeData)
      .zip(dateMapData).zip(dateTimeMapData).zip(labelData)
      .map { case ((((d, t), dmap), tmap), l) => (d, t, dmap, tmap, l) }

    val (dateDF, date, datetime, dateMap, dateTimeMap, labelNoRes) = TestFeatureBuilder(dateFeatureName,
      dateTimeFeatureName, dateMapFeatureName, dateTimeMapFeatureName, labelFeatureName, generatedDateData)

    val rawData = dateDF.withColumn("id", monotonically_increasing_id())

    val label = labelNoRes.copy(isResponse = true)

    // Apply date vectorizer
    val dateVector = date.vectorize(dateListPivot = DateListPivot.SinceLast, referenceDate = refDate)
    val datetimeVector = datetime.vectorize(dateListPivot = DateListPivot.SinceLast, referenceDate = refDate)
    val dateMapVector = dateMap.vectorize(defaultValue = 0.0, referenceDate = refDate)
    val datetimeMapVector = dateTimeMap.vectorize(defaultValue = 0.0, referenceDate = refDate)
    val featureVector = Seq(dateVector, datetimeVector, dateMapVector, datetimeMapVector).combine()
    val featureTransformedDF = new OpWorkflow().setResultFeatures(featureVector, label).transform(rawData)

    (featureTransformedDF, featureVector, label)
  }

  def generateTestTextData: (DataFrame, FeatureLike[OPVector], FeatureLike[RealNN]) = {

    // Random Text Data
    val textData: Seq[Text] = RandomText.strings(5, 10).withProbabilityOfEmpty(0.3).take(numRows).toList

    // Random Text Area Data. Keys are k0 and k1
    val textAreaData: Seq[TextArea] = RandomText.textAreas(10, 15).withProbabilityOfEmpty(0.3).take(numRows).toList

    // Random Text Map Data. Keys are k0 and k1
    val textMapData: Seq[TextMap] = RandomMap.of(RandomText.strings(5, 10).withProbabilityOfEmpty(0.5),
      0, 3).take(numRows).toList

    // Random Text Area Map Data. Keys are k0 and k1
    val textAreaMapData: Seq[TextAreaMap] = RandomMap.of(RandomText.textAreas(5, 10).withProbabilityOfEmpty(0.5),
      0, 3).take(numRows).toList

    // Random Country Data
    val countryData: Seq[Text] = RandomText.textFromDomain(List("USA", "Mexico", "Canada")).withProbabilityOfEmpty(0.2)
      .take(numRows).toList

    // Response variable
    val labels = RandomIntegral.integrals(0, 2).limit(numRows).map(_.value.get.toRealNN)

    val generatedTextData: Seq[(Text, Text, TextMap, RealNN)] = countryData.zip(textData)
      .zip(textMapData).zip(labels).map { case (((c, t), tm), l) => (c, t, tm, l) }

    val (textDF, country, text, textMap, labelNoRes) = TestFeatureBuilder(countryFeatureName, textFeatureName,
      textMapFeatureName, labelFeatureName, generatedTextData)

    val generatedTextAreaData: Seq[(TextArea, TextAreaMap)] = textAreaData.zip(textAreaMapData)

    val (textAreaDF, textArea, textAreaMap) = TestFeatureBuilder("textArea", "textAreaMap", generatedTextAreaData)

    val textDFWithID = textDF.withColumn("id", monotonically_increasing_id())
    val textAreaDFWithID = textAreaDF.withColumn("id", monotonically_increasing_id())
    val testData = textDFWithID.join(textAreaDFWithID, "id")

    val label = labelNoRes.copy(isResponse = true)

    // Apply SmartText(Map)Vectorizer to created features
    val maxCardinality = 50
    val numHashes = 50
    val autoDetectLanguage = false
    val minTokenLength = 1
    val toLowerCase = false

    val textVectorized = text.smartVectorize(maxCardinality,
      numHashes,
      autoDetectLanguage,
      minTokenLength,
      toLowerCase,
      others = Array(country))

    val textAreaVectorized = textArea.vectorize(numHashes, autoDetectLanguage, minTokenLength, toLowerCase)

    val textAreaSmartVectorized = textArea.smartVectorize(maxCardinality, numHashes, autoDetectLanguage,
      minTokenLength, toLowerCase)

    val textMapVectorized = textMap.smartVectorize(maxCardinality,
      numHashes,
      autoDetectLanguage,
      minTokenLength,
      toLowerCase)

    val textAreaMapVectorized = textAreaMap.smartVectorize(maxCardinality,
      numHashes,
      autoDetectLanguage,
      minTokenLength,
      toLowerCase)

    val featureVector = Seq(textVectorized, textMapVectorized, textAreaVectorized, textAreaSmartVectorized,
      textAreaMapVectorized).combine()

    val vectorized = new OpWorkflow().setResultFeatures(featureVector).transform(testData)

    // Sanity Checker
    val checker = new SanityChecker().setInput(label, featureVector)

    val checkedDf = checker.fit(vectorized).transform(vectorized)

    val checkedFeatureVector = checker.getOutput()

    (checkedDf, checkedFeatureVector, label)
  }
}<|MERGE_RESOLUTION|>--- conflicted
+++ resolved
@@ -53,7 +53,7 @@
 import org.apache.spark.sql.{DataFrame, Encoder, Row}
 import org.junit.runner.RunWith
 import org.scalatest.junit.JUnitRunner
-import org.scalatest.{FlatSpec, FunSpec, Suite}
+import org.scalatest.{FunSpec, Suite}
 
 
 @RunWith(classOf[JUnitRunner])
@@ -236,63 +236,6 @@
         all(parsed.map(_.size)) should (be >= 1 and be <= 4)
       }
 
-<<<<<<< HEAD
-  for {strategy <- VectorAggregationStrategy.values} {
-    it should s"aggregate values for text and textMap derived features when strategy=$strategy" in {
-      val (df, featureVector, label) = generateTestTextData
-      val model = new OpLogisticRegression().setInput(label, featureVector).fit(df)
-      val actualInsights = generateRecordInsights(model, df, featureVector, strategy)
-
-      withClue("TextArea can have two null indicator values") {
-        actualInsights.map(p => assert(p.size == 7 || p.size == 8))
-      }
-      withClue("SmartTextVectorizer detects country feature as a PickList, hence no " +
-        "aggregation required for LOCO on this field.") {
-        actualInsights.foreach { p =>
-          assert(p.keys.exists(r => r.parentFeatureOrigins == Seq(countryFeatureName) && r.indicatorValue.isDefined))
-        }
-      }
-
-      assertLOCOSum(actualInsights)
-      assertAggregatedText(textFeatureName, strategy, model, df, featureVector, label, actualInsights)
-      assertAggregatedText(textAreaFeatureName, strategy, model, df, featureVector, label, actualInsights)
-      assertAggregatedTextMap(textMapFeatureName, "k0", strategy, model, df, featureVector, label,
-        actualInsights)
-      assertAggregatedTextMap(textMapFeatureName, "k1", strategy, model, df, featureVector, label,
-        actualInsights)
-      assertAggregatedTextMap(textAreaMapFeatureName, "k0", strategy, model, df, featureVector, label,
-        actualInsights)
-      assertAggregatedTextMap(textAreaMapFeatureName, "k1", strategy, model, df, featureVector, label,
-        actualInsights)
-    }
-  }
-
-  for {strategy <- VectorAggregationStrategy.values} {
-    it should "aggregate values for date, datetime, dateMap and dateTimeMap derived features when " +
-      s"strategy=$strategy" in {
-      val (df, featureVector, label) = generateTestDateData
-      val model = new OpLogisticRegression().setInput(label, featureVector).fit(df)
-      val actualInsights = generateRecordInsights(model, df, featureVector, strategy, topK = 40)
-
-      assertLOCOSum(actualInsights)
-      assertAggregatedDate(dateFeatureName, strategy, model, df, featureVector, label, actualInsights)
-      assertAggregatedDate(dateTimeFeatureName, strategy, model, df, featureVector, label, actualInsights)
-      assertAggregatedDateMap(dateMapFeatureName, "k0", strategy, model, df, featureVector, label,
-        actualInsights)
-      assertAggregatedDateMap(dateMapFeatureName, "k1", strategy, model, df, featureVector, label,
-        actualInsights)
-      assertAggregatedDateMap(dateTimeMapFeatureName, "k0", strategy, model, df, featureVector, label,
-        actualInsights)
-      assertAggregatedDateMap(dateTimeMapFeatureName, "k1", strategy, model, df, featureVector, label,
-        actualInsights)
-    }
-  }
-
-
-  private def assertLOCOSum(actualRecordInsights: Array[Map[OpVectorColumnHistory, Insights]]): Unit = {
-    withClue("LOCOs sum to 0") {
-      actualRecordInsights.foreach(_.values.foreach(a => assert(math.abs(a.map(_._2).sum) < 1e-10)))
-=======
       // Grab the feature vector metadata for comparison against the LOCO record insights
       val vectorMeta = OpVectorMetadata(fullDF.schema.last)
       val numVectorColumns = vectorMeta.columns.length
@@ -347,10 +290,80 @@
         val paradigmRatio = paradigmDiff * 2 / (avgRecordInsightRatio + featureImportanceRatio)
         paradigmRatio should be < 0.8
       }
->>>>>>> b8bae1c3
-    }
-
-<<<<<<< HEAD
+    }
+
+    describe("with text data ") {
+      for {strategy <- VectorAggregationStrategy.values} {
+        it (s"aggregate values for text and textMap derived features when strategy=$strategy") {
+          val (df, featureVector, label) = generateTestTextData
+          val model = new OpLogisticRegression().setInput(label, featureVector).fit(df)
+          val actualInsights = generateRecordInsights(model, df, featureVector, strategy)
+
+          withClue("TextArea can have two null indicator values") {
+            actualInsights.map(p => assert(p.size == 7 || p.size == 8))
+          }
+          withClue("SmartTextVectorizer detects country feature as a PickList, hence no " +
+            "aggregation required for LOCO on this field.") {
+            actualInsights.foreach { p =>
+              assert(p.keys.exists(r => r.parentFeatureOrigins == Seq(countryFeatureName)
+                && r.indicatorValue.isDefined))
+            }
+          }
+
+          assertLOCOSum(actualInsights)
+          assertAggregatedText(textFeatureName, strategy, model, df, featureVector, label, actualInsights)
+          assertAggregatedText(textAreaFeatureName, strategy, model, df, featureVector, label, actualInsights)
+          assertAggregatedTextMap(textMapFeatureName, "k0", strategy, model, df, featureVector, label,
+            actualInsights)
+          assertAggregatedTextMap(textMapFeatureName, "k1", strategy, model, df, featureVector, label,
+            actualInsights)
+          assertAggregatedTextMap(textAreaMapFeatureName, "k0", strategy, model, df, featureVector, label,
+            actualInsights)
+          assertAggregatedTextMap(textAreaMapFeatureName, "k1", strategy, model, df, featureVector, label,
+            actualInsights)
+        }
+      }
+    }
+    describe("with date data ") {
+      for {strategy <- VectorAggregationStrategy.values} {
+        it (s"aggregate values for date, datetime, dateMap and dateTimeMap derived features when strategy=$strategy") {
+          val (df, featureVector, label) = generateTestDateData
+          val model = new OpLogisticRegression().setInput(label, featureVector).fit(df)
+          val actualInsights = generateRecordInsights(model, df, featureVector, strategy, topK = 40)
+
+          assertLOCOSum(actualInsights)
+          assertAggregatedDate(dateFeatureName, strategy, model, df, featureVector, label, actualInsights)
+          assertAggregatedDate(dateTimeFeatureName, strategy, model, df, featureVector, label, actualInsights)
+          assertAggregatedDateMap(dateMapFeatureName, "k0", strategy, model, df, featureVector, label,
+            actualInsights)
+          assertAggregatedDateMap(dateMapFeatureName, "k1", strategy, model, df, featureVector, label,
+            actualInsights)
+          assertAggregatedDateMap(dateTimeMapFeatureName, "k0", strategy, model, df, featureVector, label,
+            actualInsights)
+          assertAggregatedDateMap(dateTimeMapFeatureName, "k1", strategy, model, df, featureVector, label,
+            actualInsights)
+        }
+      }
+    }
+  }
+
+  private def addMetaData(df: DataFrame, fieldName: String, size: Int): DataFrame = {
+    val columns = (0 until size).map(_.toString).map(i => new OpVectorColumnMetadata(Seq(i), Seq(i), Some(i), Some(i)))
+    val hist = (0 until size).map(_.toString).map(i => i -> FeatureHistory(Seq(s"a_$i"), Seq(s"b_$i"))).toMap
+    val metadata = OpVectorMetadata(fieldName, columns.toArray, hist).toMetadata
+    val fields = df.schema.fields.map { f =>
+      if (f.name == fieldName) f.copy(metadata = metadata)
+      else f
+    }
+    spark.createDataFrame(df.rdd, StructType(fields))
+  }
+
+  private def assertLOCOSum(actualRecordInsights: Array[Map[OpVectorColumnHistory, Insights]]): Unit = {
+    withClue("LOCOs sum to 0") {
+      actualRecordInsights.foreach(_.values.foreach(a => assert(math.abs(a.map(_._2).sum) < 1e-10)))
+    }
+  }
+
   /**
    * Compare the aggregation made by RecordInsightsLOCO on a text field to one made manually
    *
@@ -410,112 +423,8 @@
           history.descriptorValue.isDefined &&
           history.descriptorValue.get.split("_").last == timePeriod.entryName
         assertAggregatedWithPredicate(predicate, strategy, model, df, featureVector, label, actualInsights)
-=======
-    it("should aggregate values for text and textMap derived features") {
-      val testData = generateTestTextData
-
-      withClue("TextArea can have two null indicator values") {
-        testData.actualRecordInsights.map(p => assert(p.size == 7 || p.size == 8))
-      }
-      withClue("SmartTextVectorizer detects country feature as a PickList, hence no " +
-        "aggregation required for LOCO on this field.") {
-        testData.actualRecordInsights.foreach { p =>
-          assert(p.keys.exists(r => r.parentFeatureOrigins == Seq(countryFeatureName) && r.indicatorValue.isDefined))
-        }
-      }
-
-      assertLOCOSum(testData.actualRecordInsights)
-      assertAggregatedText(textFeatureName)
-      assertAggregatedTextMap(textMapFeatureName, "k0")
-      assertAggregatedTextMap(textMapFeatureName, "k1")
-      assertAggregatedText(textAreaFeatureName)
-      assertAggregatedTextMap(textAreaMapFeatureName, "k0")
-      assertAggregatedTextMap(textAreaMapFeatureName, "k1")
-
-
-      /**
-       * Compare the aggregation made by RecordInsightsLOCO on a text field to one made manually
-       *
-       * @param textFeatureName Text Field Name
-       */
-      def assertAggregatedText(textFeatureName: String): Unit = {
-        withClue(s"Aggregate all the derived hashing tf features of rawFeature - $textFeatureName.") {
-          val predicate = (history: OpVectorColumnHistory) => history.parentFeatureOrigins == Seq(textFeatureName) &&
-            history.indicatorValue.isEmpty && history.descriptorValue.isEmpty
-          assertAggregatedWithPredicate(predicate, testData)
-        }
-      }
-
-      /**
-       * Compare the aggregation made by RecordInsightsLOCO to one made manually
-       *
-       * @param textMapFeatureName Text Map Field Name
-       */
-      def assertAggregatedTextMap(textMapFeatureName: String, keyName: String): Unit = {
-        withClue(s"Aggregate all the derived hashing tf of rawMapFeature - $textMapFeatureName for key - $keyName") {
-          val predicate = (history: OpVectorColumnHistory) => history.parentFeatureOrigins == Seq(textMapFeatureName) &&
-            history.grouping == Option(keyName) && history.indicatorValue.isEmpty && history.descriptorValue.isEmpty
-          assertAggregatedWithPredicate(predicate, testData)
-        }
->>>>>>> b8bae1c3
-      }
-    }
-
-    it("should aggregate values for date, datetime, dateMap and dateTimeMap derived features") {
-      val testData = generateTestDateData
-
-      assertLOCOSum(testData.actualRecordInsights)
-      assertAggregatedDate(dateFeatureName)
-      assertAggregatedDate(dateTimeFeatureName)
-      assertAggregatedDateMap(dateMapFeatureName, "k0")
-      assertAggregatedDateMap(dateMapFeatureName, "k1")
-      assertAggregatedDateMap(dateTimeMapFeatureName, "k0")
-      assertAggregatedDateMap(dateTimeMapFeatureName, "k1")
-
-      /**
-       * Compare the aggregation made by RecordInsightsLOCO on a Date/DateTime field to one made manually
-       *
-       * @param dateFeatureName Date/DateTime Field
-       */
-      def assertAggregatedDate(dateFeatureName: String): Unit = {
-        for {timePeriod <- TransmogrifierDefaults.CircularDateRepresentations} {
-          withClue(s"Aggregate x_$timePeriod and y_$timePeriod of rawFeature - $dateFeatureName.") {
-            val predicate = (history: OpVectorColumnHistory) => history.parentFeatureOrigins == Seq(dateFeatureName) &&
-              history.descriptorValue.isDefined &&
-              history.descriptorValue.get.split("_").last == timePeriod.entryName
-            assertAggregatedWithPredicate(predicate, testData)
-          }
-        }
-      }
-
-      /**
-       * Compare the aggregation made by RecordInsightsLOCO on a DateMap/DateTimeMap field to one made manually
-       *
-       * @param dateMapFeatureName DateMap/DateTimeMap Field
-       */
-      def assertAggregatedDateMap(dateMapFeatureName: String, keyName: String): Unit = {
-        for {timePeriod <- TransmogrifierDefaults.CircularDateRepresentations} {
-          withClue(s"Aggregate x_$timePeriod and y_$timePeriod of rawMapFeature - $dateMapFeatureName " +
-            s"with key as $keyName.") {
-            val predicate = (history: OpVectorColumnHistory) =>
-              history.parentFeatureOrigins == Seq(dateMapFeatureName) &&
-              history.grouping == Option(keyName) && history.descriptorValue.isDefined &&
-              history.descriptorValue.get.split("_").last == timePeriod.entryName
-            assertAggregatedWithPredicate(predicate, testData)
-          }
-        }
-      }
-    }
-  }
-  private def addMetaData(df: DataFrame, fieldName: String, size: Int): DataFrame = {
-    val columns = (0 until size).map(_.toString).map(i => new OpVectorColumnMetadata(Seq(i), Seq(i), Some(i), Some(i)))
-    val hist = (0 until size).map(_.toString).map(i => i -> FeatureHistory(Seq(s"a_$i"), Seq(s"b_$i"))).toMap
-    val metadata = OpVectorMetadata(fieldName, columns.toArray, hist).toMetadata
-    val fields = df.schema.fields.map { f =>
-      if (f.name == fieldName) f.copy(metadata = metadata)
-      else f
-    }
-    spark.createDataFrame(df.rdd, StructType(fields))
+      }
+    }
   }
 
   /**
@@ -613,6 +522,7 @@
   }
 }
 
+
 trait RecordInsightsTestDataGenerator extends TestSparkContext {
   self: Suite =>
 
