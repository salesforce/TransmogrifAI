/*
 * Copyright (c) 2017, Salesforce.com, Inc.
 * All rights reserved.
 *
 * Redistribution and use in source and binary forms, with or without
 * modification, are permitted provided that the following conditions are met:
 *
 * * Redistributions of source code must retain the above copyright notice, this
 *   list of conditions and the following disclaimer.
 *
 * * Redistributions in binary form must reproduce the above copyright notice,
 *   this list of conditions and the following disclaimer in the documentation
 *   and/or other materials provided with the distribution.
 *
 * * Neither the name of the copyright holder nor the names of its
 *   contributors may be used to endorse or promote products derived from
 *   this software without specific prior written permission.
 *
 * THIS SOFTWARE IS PROVIDED BY THE COPYRIGHT HOLDERS AND CONTRIBUTORS "AS IS"
 * AND ANY EXPRESS OR IMPLIED WARRANTIES, INCLUDING, BUT NOT LIMITED TO, THE
 * IMPLIED WARRANTIES OF MERCHANTABILITY AND FITNESS FOR A PARTICULAR PURPOSE ARE
 * DISCLAIMED. IN NO EVENT SHALL THE COPYRIGHT HOLDER OR CONTRIBUTORS BE LIABLE
 * FOR ANY DIRECT, INDIRECT, INCIDENTAL, SPECIAL, EXEMPLARY, OR CONSEQUENTIAL
 * DAMAGES (INCLUDING, BUT NOT LIMITED TO, PROCUREMENT OF SUBSTITUTE GOODS OR
 * SERVICES; LOSS OF USE, DATA, OR PROFITS; OR BUSINESS INTERRUPTION) HOWEVER
 * CAUSED AND ON ANY THEORY OF LIABILITY, WHETHER IN CONTRACT, STRICT LIABILITY,
 * OR TORT (INCLUDING NEGLIGENCE OR OTHERWISE) ARISING IN ANY WAY OUT OF THE USE
 * OF THIS SOFTWARE, EVEN IF ADVISED OF THE POSSIBILITY OF SUCH DAMAGE.
 */

package com.salesforce.op.stages.impl.feature

import com.salesforce.op._
<<<<<<< HEAD
import com.salesforce.op.features.Feature
import com.salesforce.op.features.types.{Text, _}
import com.salesforce.op.stages.base.sequence.{SequenceEstimator, SequenceModel}
import com.salesforce.op.stages.impl.feature.TextVectorizationMethod._
import com.salesforce.op.test.{OpEstimatorSpec, TestFeatureBuilder}
import com.salesforce.op.utils.spark.OpVectorMetadata
=======
import com.salesforce.op.stages.base.sequence.SequenceModel
import com.salesforce.op.test.{OpEstimatorSpec, TestFeatureBuilder}
import com.salesforce.op.utils.spark.{OpVectorColumnMetadata, OpVectorMetadata}
>>>>>>> d8f7f21d
import com.salesforce.op.utils.spark.RichDataset._
import com.salesforce.op.utils.stages.{NameDetectUtils, SensitiveFeatureMode}
import org.apache.log4j.Level
import org.apache.spark.ml.linalg.Vectors
import org.junit.runner.RunWith
import org.scalatest.junit.JUnitRunner
<<<<<<< HEAD
=======
import com.salesforce.op.features.types._
import com.salesforce.op.testkit.RandomText
>>>>>>> d8f7f21d

@RunWith(classOf[JUnitRunner])
class SmartTextMapVectorizerTest
  extends OpEstimatorSpec[OPVector, SequenceModel[TextMap, OPVector], SmartTextMapVectorizer[TextMap]]
    with AttributeAsserts {

  lazy val (inputData, m1, m2, f1, f2) = TestFeatureBuilder("textMap1", "textMap2", "text1", "text2",
    Seq[(TextMap, TextMap, Text, Text)](
      (TextMap(Map("text1" -> "hello world", "text2" -> "Hello world!")), TextMap.empty,
        "hello world".toText, "Hello world!".toText),
      (TextMap(Map("text1" -> "hello world", "text2" -> "What's up")), TextMap.empty,
        "hello world".toText, "What's up".toText),
      (TextMap(Map("text1" -> "good evening", "text2" -> "How are you doing, my friend?")), TextMap.empty,
        "good evening".toText, "How are you doing, my friend?".toText),
      (TextMap(Map("text1" -> "hello world", "text2" -> "Not bad, my friend.")), TextMap.empty,
        "hello world".toText, "Not bad, my friend.".toText),
      (TextMap.empty, TextMap.empty, Text.empty, Text.empty)
    )
  )

  lazy val (data2, m3, m4, f3, f4) = TestFeatureBuilder("textMap1", "textMap2", "text1", "text2",
    Seq[(TextAreaMap, TextAreaMap, Text, Text)](
      (TextAreaMap(Map("text1" -> "hello world", "text2" -> "Hello world!")), TextAreaMap.empty,
        "hello world".toTextArea, "Hello world!".toTextArea),
      (TextAreaMap(Map("text1" -> "hello world", "text2" -> "What's up")), TextAreaMap.empty,
        "hello world".toTextArea, "What's up".toTextArea),
      (TextAreaMap(Map("text1" -> "good evening", "text2" -> "How are you doing, my friend?")), TextAreaMap.empty,
        "good evening".toTextArea, "How are you doing, my friend?".toTextArea),
      (TextAreaMap(Map("text1" -> "hello world", "text2" -> "Not bad, my friend.")), TextAreaMap.empty,
        "hello world".toTextArea, "Not bad, my friend.".toTextArea),
      (TextAreaMap.empty, TextAreaMap.empty, TextArea.empty, TextArea.empty)
    )
  )

  /*
    Generate some more complicated input data to check things a little closer. There are four text fields with
    different token distributions:

    country: Uniformly distributed from a larger list of ~few hundred countries, should be hashed
    categoricalText: Uniformly distributed from a small list of choices, should be pivoted (also has fixed lengths,
      so serves as a test that the categorical check happens before the token length variance check)
    textId: Uniformly distributed high cardinality Ids with fixed lengths, should be ignored
    text: Uniformly distributed unicode strings with lengths ranging from 0-100, should be hashed
   */
  val countryData: Seq[Text] = RandomText.countries.withProbabilityOfEmpty(0.2).limit(1000)
  val categoricalTextData: Seq[Text] = RandomText.textFromDomain(domain = List("A", "B", "C", "D", "E", "F"))
    .withProbabilityOfEmpty(0.2).limit(1000)
  // Generate List containing elements like 040231, 040232, ...
  val textIdData: Seq[Text] = RandomText.textFromDomain(
    domain = (1 to 1000).map(x => "%06d".format(40230 + x)).toList
  ).withProbabilityOfEmpty(0.2).limit(1000)
  val textData: Seq[Text] = RandomText.strings(minLen = 0, maxLen = 100).withProbabilityOfEmpty(0.2).limit(1000)
  val generatedData: Seq[(Text, Text, Text, Text)] =
    countryData.zip(categoricalTextData).zip(textIdData).zip(textData).map {
      case (((co, ca), id), te) => (co, ca, id, te)
    }

  def mapifyText(textSeq: Seq[Text]): TextMap = {
    textSeq.zipWithIndex.flatMap {
      case (t, i) => t.value.map(tv => "f" + i.toString -> tv)
    }.toMap.toTextMap
  }
  val mapData = generatedData.map { case (t1, t2, t3, t4) => mapifyText(Seq(t1, t2, t3, t4)) }
  val (rawDF, rawTextMap) = TestFeatureBuilder("textMap", mapData)

  // Do the same thing with the data spread across many maps to test that they get combined correctly as well
  val mapDataSeparate = generatedData.map {
    case (t1, t2, t3, t4) => (mapifyText(Seq(t1, t2)), mapifyText(Seq(t3)), mapifyText(Seq(t4)))
  }
  val (rawDFSeparateMaps, rawTextMap1, rawTextMap2, rawTextMap3) =
    TestFeatureBuilder("textMap1", "textMap2", "textMap3", mapDataSeparate)

  /**
   * Estimator instance to be tested
   */
  override val estimator: SmartTextMapVectorizer[TextMap] = new SmartTextMapVectorizer[TextMap]()
    .setInput(m1, m2)

  /**
   * Expected result of the transformer applied on the Input Dataset
   */
  override val expectedResult: Seq[OPVector] = Seq(
    Vectors.dense(Array(1.0, 0.0, 1.0, 0.0)),
    Vectors.dense(Array(1.0, 0.0, 1.0, 0.0)),
    Vectors.dense(Array(1.0, 0.0, 1.0, 0.0)),
    Vectors.dense(Array(1.0, 0.0, 1.0, 0.0)),
    Vectors.dense(Array(0.0, 1.0, 0.0, 1.0))
  ).map(_.toOPVector)


  Spec[TextMapStats] should "provide a proper semigroup" in {
    val data = Seq(
      TextMapStats(Map(
        "f1" -> TextStats(Map("hello" -> 2, "world" -> 1), Map(5 -> 3)),
        "f2" -> TextStats(Map("hello" -> 2, "ocean" -> 2), Map(5 -> 4)),
        "f3" -> TextStats(Map("foo" -> 1), Map(3 -> 1))
      )),
      TextMapStats(Map(
        "f1" -> TextStats(Map("hello" -> 1), Map(5 -> 1)),
        "f2" -> TextStats(Map("ocean" -> 1, "other" -> 5), Map(5 -> 6))
      )),
      TextMapStats(Map(
        "f2" -> TextStats(Map("other" -> 1), Map(5 -> 1))
      ))
    )
    TextMapStats.monoid(2).sumOption(data) shouldBe Some(TextMapStats(Map(
      "f1" -> TextStats(Map("hello" -> 3, "world" -> 1), Map(5 -> 4)),
      "f2" -> TextStats(Map("hello" -> 2, "ocean" -> 3, "other" -> 5), Map(5 -> 11)),
      "f3" -> TextStats(Map("foo" -> 1), Map(3 -> 1))
    )))
  }

  it should "detect one categorical and one non-categorical text feature" in {
    val estimator: SmartTextMapVectorizer[TextMap] = new SmartTextMapVectorizer[TextMap]()
      .setMaxCardinality(2).setNumFeatures(4).setMinSupport(1).setTopK(2).setPrependFeatureName(true)
      .setCleanKeys(false)
      .setInput(m1, m2)
    val smartMapVectorized = estimator.getOutput()

    val smartVectorized = new SmartTextVectorizer()
      .setMaxCardinality(2).setNumFeatures(4).setMinSupport(1).setTopK(2).setPrependFeatureName(true)
      .setInput(f1, f2).getOutput()

    val transformed = new OpWorkflow().setResultFeatures(smartMapVectorized, smartVectorized).transform(inputData)
    val result = transformed.collect(smartMapVectorized, smartVectorized)
    val field = transformed.schema(smartVectorized.name)
    assertNominal(field, Array.fill(4)(true) ++ Array.fill(4)(false) :+ true, transformed.collect(smartVectorized))
    val fieldMap = transformed.schema(smartMapVectorized.name)
    assertNominal(fieldMap, Array.fill(4)(true) ++ Array.fill(4)(false) :+ true,
      transformed.collect(smartMapVectorized))
    val mapMeta = OpVectorMetadata(transformed.schema(smartMapVectorized.name))
    val meta = OpVectorMetadata(transformed.schema(smartVectorized.name))
    mapMeta.history.keys shouldBe Set(m1.name, m2.name)
    mapMeta.columns.length shouldBe meta.columns.length

    mapMeta.columns.zip(meta.columns).foreach { case (m, f) =>
      m.parentFeatureName shouldBe Array(m1.name)
      m.parentFeatureType shouldBe Array(m1.typeName)
      if (m.index < 4) m.grouping shouldBe f.grouping
      else m.grouping shouldBe Option(f2.name)
      m.indicatorValue shouldBe f.indicatorValue
    }

    result.foreach { case (vec1, vec2) => vec1 shouldBe vec2 }
  }

  it should "detect two categorical text features" in {
    val smartMapVectorized = new SmartTextMapVectorizer[TextMap]()
      .setMaxCardinality(10).setNumFeatures(4).setMinSupport(1).setTopK(2).setPrependFeatureName(true)
      .setCleanKeys(false)
      .setInput(m1, m2).getOutput()

    val smartVectorized = new SmartTextVectorizer()
      .setMaxCardinality(10).setNumFeatures(4).setMinSupport(1).setTopK(2).setPrependFeatureName(true)
      .setInput(f1, f2).getOutput()

    val transformed = new OpWorkflow().setResultFeatures(smartMapVectorized, smartVectorized).transform(inputData)
    val result = transformed.collect(smartMapVectorized, smartVectorized)
    val field = transformed.schema(smartVectorized.name)
    val rSmart = transformed.collect(smartVectorized)
    assertNominal(field, Array.fill(rSmart.head.value.size)(true), rSmart)
    val fieldMap = transformed.schema(smartMapVectorized.name)
    val rSmartMp = transformed.collect(smartMapVectorized)
    assertNominal(fieldMap, Array.fill(rSmartMp.head.value.size)(true), rSmartMp)
    val mapMeta = OpVectorMetadata(transformed.schema(smartMapVectorized.name))
    val meta = OpVectorMetadata(transformed.schema(smartVectorized.name))
    mapMeta.history.keys shouldBe Set(m1.name, m2.name)
    mapMeta.columns.length shouldBe meta.columns.length

    mapMeta.columns.zip(meta.columns).foreach { case (m, f) =>
      m.parentFeatureName shouldBe Array(m1.name)
      m.parentFeatureType shouldBe Array(m1.typeName)
      m.grouping shouldBe f.grouping
      m.indicatorValue shouldBe f.indicatorValue
    }

    result.foreach { case (vec1, vec2) => vec1 shouldBe vec2 }
  }

  it should "use separate hash space for each text feature" in {
    val smartMapVectorized = new SmartTextMapVectorizer[TextMap]()
      .setMaxCardinality(1).setNumFeatures(4).setMinSupport(1).setTopK(2).setPrependFeatureName(true)
      .setCleanKeys(false)
      .setHashSpaceStrategy(HashSpaceStrategy.Separate)
      .setInput(m1, m2).getOutput()

    val smartVectorized = new SmartTextVectorizer()
      .setMaxCardinality(1).setNumFeatures(4).setMinSupport(1).setTopK(2).setPrependFeatureName(true)
      .setHashSpaceStrategy(HashSpaceStrategy.Separate)
      .setInput(f1, f2).getOutput()

    val transformed = new OpWorkflow().setResultFeatures(smartMapVectorized, smartVectorized).transform(inputData)
    val result = transformed.collect(smartMapVectorized, smartVectorized)
    val field = transformed.schema(smartVectorized.name)
    assertNominal(field, Array.fill(8)(false) ++ Array(true, true), transformed.collect(smartVectorized))
    val fieldMap = transformed.schema(smartMapVectorized.name)
    assertNominal(fieldMap, Array.fill(8)(false) ++ Array(true, true), transformed.collect(smartMapVectorized))
    val mapMeta = OpVectorMetadata(transformed.schema(smartMapVectorized.name))
    val meta = OpVectorMetadata(transformed.schema(smartVectorized.name))
    mapMeta.history.keys shouldBe Set(m1.name, m2.name)
    mapMeta.columns.length shouldBe meta.columns.length

    mapMeta.columns.zip(meta.columns).foreach { case (m, f) =>
      m.parentFeatureName shouldBe Array(m1.name)
      m.parentFeatureType shouldBe Array(m1.typeName)
      if (m.index < 4 || m.index == 8) m.grouping shouldBe Option(f1.name)
      else if (m.index < 8 || m.index == 9) m.grouping shouldBe Option(f2.name)
      m.indicatorValue shouldBe f.indicatorValue
    }

    result.foreach { case (vec1, vec2) => vec1 shouldBe vec2 }
  }

  it should "use shared hash space for two text features" in {
    val smartMapVectorized = new SmartTextMapVectorizer[TextMap]()
      .setMaxCardinality(1).setMinSupport(1).setTopK(2).setPrependFeatureName(true)
      .setCleanKeys(false)
      .setNumFeatures(4).setHashSpaceStrategy(HashSpaceStrategy.Shared)
      .setInput(m1, m2).getOutput()

    val smartVectorized = new SmartTextVectorizer()
      .setMaxCardinality(1).setMinSupport(1).setTopK(2).setPrependFeatureName(true)
      .setNumFeatures(4).setHashSpaceStrategy(HashSpaceStrategy.Shared)
      .setInput(f1, f2).getOutput()

    val transformed = new OpWorkflow().setResultFeatures(smartMapVectorized, smartVectorized).transform(inputData)
    val result = transformed.collect(smartMapVectorized, smartVectorized)
    val field = transformed.schema(smartVectorized.name)
    assertNominal(field, Array.fill(4)(false) ++ Array(true, true), transformed.collect(smartVectorized))
    val fieldMap = transformed.schema(smartMapVectorized.name)
    assertNominal(fieldMap, Array.fill(4)(false) ++ Array(true, true), transformed.collect(smartMapVectorized))
    val mapMeta = OpVectorMetadata(transformed.schema(smartMapVectorized.name))
    val meta = OpVectorMetadata(transformed.schema(smartVectorized.name))
    mapMeta.history.keys shouldBe Set(m1.name, m2.name)
    mapMeta.columns.length shouldBe meta.columns.length

    mapMeta.columns.zip(meta.columns).foreach { case (m, f) =>
      m.parentFeatureName shouldBe Array(m1.name)
      m.parentFeatureType shouldBe Array(m1.typeName)
      if (m.index == 4) {
        assert(m.grouping === Option(f1.name), s"first null indicator should be from ${f1.name}")
      } else if (m.index == 5) {
        assert(m.grouping === Option(f2.name), s"second null indicator should be from ${f2.name}")
      }
      m.indicatorValue shouldBe f.indicatorValue
    }

    result.foreach { case (vec1, vec2) => vec1 shouldBe vec2 }
  }

  it should "use shared hash space for two text features again" in {
    val smartMapVectorized = new SmartTextMapVectorizer[TextMap]()
      .setMaxCardinality(1).setMinSupport(1).setTopK(2).setPrependFeatureName(true)
      .setCleanKeys(false)
      .setNumFeatures(TransmogrifierDefaults.MaxNumOfFeatures).setHashSpaceStrategy(HashSpaceStrategy.Auto)
      .setInput(m1, m2).getOutput()

    val smartVectorized = new SmartTextVectorizer()
      .setMaxCardinality(1).setMinSupport(1).setTopK(2).setPrependFeatureName(true)
      .setNumFeatures(TransmogrifierDefaults.MaxNumOfFeatures).setHashSpaceStrategy(HashSpaceStrategy.Auto)
      .setInput(f1, f2).getOutput()

    val transformed = new OpWorkflow().setResultFeatures(smartMapVectorized, smartVectorized).transform(inputData)
    val result = transformed.collect(smartMapVectorized, smartVectorized)
    val field = transformed.schema(smartVectorized.name)
    val rSmart = transformed.collect(smartVectorized)
    assertNominal(field, Array.fill(rSmart.head.value.size - 2)(false) ++ Array(true, true), rSmart)
    val fieldMap = transformed.schema(smartMapVectorized.name)
    val rSmartMp = transformed.collect(smartMapVectorized)
    assertNominal(fieldMap, Array.fill(rSmartMp.head.value.size - 2)(false) ++ Array(true, true), rSmartMp)
    val mapMeta = OpVectorMetadata(transformed.schema(smartMapVectorized.name))
    val meta = OpVectorMetadata(transformed.schema(smartVectorized.name))
    mapMeta.history.keys shouldBe Set(m1.name, m2.name)
    mapMeta.columns.length shouldBe meta.columns.length

    mapMeta.columns.zip(meta.columns).foreach { case (m, f) =>
      m.parentFeatureName shouldBe Array(m1.name)
      m.parentFeatureType shouldBe Array(m1.typeName)
      if (m.index == TransmogrifierDefaults.MaxNumOfFeatures) {
        assert(m.grouping === Option(f1.name), s"first null indicator should be from ${f1.name}")
      } else if (m.index > TransmogrifierDefaults.MaxNumOfFeatures) {
        assert(m.grouping === Option(f2.name), s"second null indicator should be from ${f2.name}")
      }
      m.indicatorValue shouldBe f.indicatorValue
    }

    result.foreach { case (vec1, vec2) => vec1 shouldBe vec2 }
  }

  it should "product the same result for shortcut" in {
    val smartMapVectorized = new SmartTextMapVectorizer[TextMap]()
      .setMaxCardinality(2).setNumFeatures(4).setMinSupport(1).setTopK(2).setPrependFeatureName(true)
      .setCleanKeys(false)
      .setInput(m1, m2).getOutput()

    val shortcutMapVectorized = m1.smartVectorize(
      maxCategoricalCardinality = 2, numHashes = 4,
      autoDetectLanguage = false, minTokenLength = 1, toLowercase = false,
      minSupport = 1, topK = 2, prependFeatureName = true,
      others = Array(m2)
    )

    val transformed = new OpWorkflow().setResultFeatures(smartMapVectorized, shortcutMapVectorized).transform(inputData)
    val result = transformed.collect(smartMapVectorized, shortcutMapVectorized)
    val field = transformed.schema(shortcutMapVectorized.name)
    assertNominal(field, Array.fill(4)(true) ++ Array.fill(4)(false) :+ true,
      transformed.collect(shortcutMapVectorized))
    val fieldMap = transformed.schema(smartMapVectorized.name)
    assertNominal(fieldMap, Array.fill(4)(true) ++ Array.fill(4)(false) :+ true,
      transformed.collect(smartMapVectorized))
    val smartMeta = OpVectorMetadata(transformed.schema(smartMapVectorized.name))
    val shortcutMeta = OpVectorMetadata(transformed.schema(shortcutMapVectorized.name))
    smartMeta.history.keys shouldBe shortcutMeta.history.keys
    smartMeta.columns.length shouldBe shortcutMeta.columns.length

    smartMeta.columns.zip(shortcutMeta.columns).foreach { case (smart, shortcut) =>
      smart.parentFeatureName shouldBe shortcut.parentFeatureName
      smart.parentFeatureType shouldBe shortcut.parentFeatureType
      smart.grouping shouldBe shortcut.grouping
      smart.indicatorValue shouldBe shortcut.indicatorValue
    }

    result.foreach { case (vec1, vec2) => vec1 shouldBe vec2 }
  }

  it should "work on textarea map fields" in {
    val textMapVectorized = new SmartTextMapVectorizer[TextMap]()
      .setMaxCardinality(2).setNumFeatures(4).setMinSupport(1).setTopK(2).setPrependFeatureName(true)
      .setCleanKeys(false)
      .setInput(m1, m2).getOutput()

    val textAreaMapVectorized = new SmartTextMapVectorizer[TextAreaMap]()
      .setMaxCardinality(2).setNumFeatures(4).setMinSupport(1).setTopK(2).setPrependFeatureName(true)
      .setCleanKeys(false)
      .setInput(m3, m4).getOutput()

    val transformed = new OpWorkflow().setResultFeatures(textMapVectorized, textAreaMapVectorized).transform(inputData)
    val result = transformed.collect(textMapVectorized, textAreaMapVectorized)
    val field = transformed.schema(textMapVectorized.name)
    assertNominal(field, Array.fill(4)(true) ++ Array.fill(4)(false) :+ true,
      transformed.collect(textMapVectorized))
    val fieldMap = transformed.schema(textAreaMapVectorized.name)
    assertNominal(fieldMap, Array.fill(4)(true) ++ Array.fill(4)(false) :+ true,
      transformed.collect(textAreaMapVectorized))
    val textMapMeta = OpVectorMetadata(transformed.schema(textMapVectorized.name))
    val textareaMapMeta = OpVectorMetadata(transformed.schema(textAreaMapVectorized.name))
    textMapMeta.history.keys shouldBe textareaMapMeta.history.keys
    textMapMeta.columns.length shouldBe textareaMapMeta.columns.length

    textMapMeta.columns.zip(textareaMapMeta.columns).foreach { case (textMap, textareaMap) =>
      textMap.parentFeatureName shouldBe textareaMap.parentFeatureName
      textMap.parentFeatureType shouldBe Array("com.salesforce.op.features.types.TextMap")
      textareaMap.parentFeatureType shouldBe Array("com.salesforce.op.features.types.TextAreaMap")
      textMap.grouping shouldBe textareaMap.grouping
      textMap.indicatorValue shouldBe textareaMap.indicatorValue
    }

    result.foreach { case (vec1, vec2) => vec1 shouldBe vec2 }
  }

  it should "append lengths of the true text features to the feature vector, if requested" in {
    val smartMapVectorized = new SmartTextMapVectorizer[TextMap]()
      .setMaxCardinality(2).setNumFeatures(4).setMinSupport(1).setTopK(2).setPrependFeatureName(true)
      .setCleanKeys(false)
      .setTrackTextLen(true)
      .setInput(m1, m2).getOutput()

    val smartVectorized = new SmartTextVectorizer()
      .setMaxCardinality(2).setNumFeatures(4).setMinSupport(1).setTopK(2).setPrependFeatureName(true)
      .setTrackTextLen(true)
      .setInput(f1, f2).getOutput()

    val transformed = new OpWorkflow().setResultFeatures(smartMapVectorized, smartVectorized).transform(inputData)
    val result = transformed.collect(smartMapVectorized, smartVectorized)

    val field = transformed.schema(smartVectorized.name)
    assertNominal(field, Array.fill(4)(true) ++ Array.fill(4)(false) :+ false :+ true,
      transformed.collect(smartVectorized))
    val fieldMap = transformed.schema(smartMapVectorized.name)
    assertNominal(fieldMap, Array.fill(4)(true) ++ Array.fill(4)(false) :+ false :+ true,
      transformed.collect(smartMapVectorized))
    val mapMeta = OpVectorMetadata(transformed.schema(smartMapVectorized.name))
    val meta = OpVectorMetadata(transformed.schema(smartVectorized.name))
    mapMeta.history.keys shouldBe Set(m1.name, m2.name)
    mapMeta.columns.length shouldBe meta.columns.length

    mapMeta.columns.zip(meta.columns).foreach { case (m, f) =>
      m.parentFeatureName shouldBe Array(m1.name)
      m.parentFeatureType shouldBe Array(m1.typeName)
      if (m.index < 4) m.grouping shouldBe f.grouping
      else m.grouping shouldBe Option(f2.name)
      m.indicatorValue shouldBe f.indicatorValue
    }

    result.foreach { case (vec1, vec2) => vec1 shouldBe vec2 }
  }

<<<<<<< HEAD
  lazy val (newInputData, features) = {
    val N = 5

    val baseText1 = Seq("hello world", "hello world", "good evening").toText ++ Seq(Text.empty, Text.empty)
    val baseText2 = Seq(
      "Hello world!", "What's up", "How are you doing, my friend?", "Not bad, my friend").toText :+ Text.empty
    val baseNames = Seq("Michael", "Michelle", "Roxanne", "Ross").toText :+ Text.empty

    def convertToMap(texts: Seq[Text]): Map[String, String] = texts.map(_.value).zipWithIndex.collect {
      case (Some(text), index) => (if (index == 2) "name" else s"text${index + 1}") -> text } toMap
    val textMap1: Seq[TextMap] = (baseText1, baseText2, baseNames).zipped.map {
      case (a, b, c) => TextMap(convertToMap(Seq(a, b, c)))
    }
    val textMap2: Seq[TextMap] = Seq.fill[TextMap](N)(TextMap.empty)
    val textMap3: Seq[TextMap] = (baseText1, baseText2).zipped.map {
      case (a, b) => TextMap(convertToMap(Seq(a, b)))
    }

    val textAreaMap1: Seq[TextAreaMap] = (baseText1, baseText2, baseNames).zipped.map {
      case (a, b, c) => TextAreaMap(convertToMap(Seq(a, b, c)))
    }
    val textAreaMap2: Seq[TextAreaMap] = Seq.fill[TextAreaMap](N)(TextAreaMap.empty)
    val textAreaMap3: Seq[TextAreaMap] = (baseText1, baseText2).zipped.map {
      case (a, b) => TextAreaMap(convertToMap(Seq(a, b)))
    }

    val nameTextMap: Seq[TextMap] = baseNames.map(_.value).collect { case Some(text) => TextMap(Map("name" -> text)) }
    val nameTextAreaMap: Seq[TextAreaMap] =
      baseNames.map(_.value).collect { case Some(text) => TextAreaMap(Map("name" -> text)) }

    val allFeatures = Seq(
      baseText1,       // f0
      baseText2,       // f1
      baseNames,       // f2
      textMap1,        // f3
      textMap2,        // f4
      textAreaMap1,    // f5
      textAreaMap2,    // f6
      nameTextMap,     // f7
      nameTextAreaMap, // f8
      textMap3,        // f9
      textAreaMap3     // f10
    )
    TestFeatureBuilder(allFeatures: _*)
  }

  val newF0: Feature[Text] = features(0).asInstanceOf[Feature[Text]]
  val newF1: Feature[Text] = features(1).asInstanceOf[Feature[Text]]
  val newF2: Feature[Text] = features(2).asInstanceOf[Feature[Text]]
  val newF3: Feature[TextMap] = features(3).asInstanceOf[Feature[TextMap]]
  val newF4: Feature[TextMap] = features(4).asInstanceOf[Feature[TextMap]]
  val newF5: Feature[TextAreaMap] = features(5).asInstanceOf[Feature[TextAreaMap]]
  val newF6: Feature[TextAreaMap] = features(6).asInstanceOf[Feature[TextAreaMap]]
  val newF7: Feature[TextMap] = features(7).asInstanceOf[Feature[TextMap]]
  val newF8: Feature[TextAreaMap] = features(8).asInstanceOf[Feature[TextAreaMap]]
  val newF9: Feature[TextMap] = features(9).asInstanceOf[Feature[TextMap]]
  val newF10: Feature[TextAreaMap] = features(10).asInstanceOf[Feature[TextAreaMap]]

  val biasEstimator: SmartTextVectorizer[Text] = new SmartTextVectorizer()
    .setMaxCardinality(2).setNumFeatures(4).setMinSupport(1)
    .setTopK(2).setPrependFeatureName(false)
    .setHashSpaceStrategy(HashSpaceStrategy.Shared)
    .setSensitiveFeatureMode(SensitiveFeatureMode.DetectAndRemove)
    .setInput(newF0, newF1)

  val biasMapEstimator: SmartTextMapVectorizer[TextMap] = new SmartTextMapVectorizer()
    .setMaxCardinality(2).setNumFeatures(4).setMinSupport(1)
    .setTopK(2).setPrependFeatureName(false)
    .setHashSpaceStrategy(HashSpaceStrategy.Shared)
    .setSensitiveFeatureMode(SensitiveFeatureMode.DetectAndRemove)
    .setInput(newF3, newF4)

  val biasAreaMapEstimator: SmartTextMapVectorizer[TextAreaMap] = new SmartTextMapVectorizer()
    .setMaxCardinality(2).setNumFeatures(4).setMinSupport(1)
    .setTopK(2).setPrependFeatureName(false)
    .setHashSpaceStrategy(HashSpaceStrategy.Shared)
    .setSensitiveFeatureMode(SensitiveFeatureMode.DetectAndRemove)
    .setInput(newF5, newF6)

  Spec[SmartTextMapVectorizer[OPMap[String]]] should "detect a single name feature" in {
    val mapEstimator: SmartTextMapVectorizer[TextMap] = biasMapEstimator.setInput(newF7)
    val mapModel: SmartTextMapVectorizerModel[TextMap] = mapEstimator
      .fit(newInputData)
      .asInstanceOf[SmartTextMapVectorizerModel[TextMap]]
    mapModel.args.allFeatureInfo.flatMap(_.map(_.whichAction)) shouldBe Seq(Ignore)

    val areaMapEstimator: SmartTextMapVectorizer[TextAreaMap] = biasAreaMapEstimator.setInput(newF8)
    val areaMapModel: SmartTextMapVectorizerModel[TextAreaMap] = areaMapEstimator
      .fit(newInputData)
      .asInstanceOf[SmartTextMapVectorizerModel[TextAreaMap]]
    areaMapModel.args.allFeatureInfo.flatMap(_.map(_.whichAction)) shouldBe Seq(Ignore)
  }

  it should "detect a single name feature and return empty vectors" in {
    val mapEstimator: SmartTextMapVectorizer[TextMap] = biasMapEstimator.setInput(newF7)
    val areaMapEstimator: SmartTextMapVectorizer[TextAreaMap] = biasAreaMapEstimator.setInput(newF8)

    val smartVectorized = mapEstimator.getOutput()
    val smartAreaVectorized = areaMapEstimator.getOutput()
    val transformed = new OpWorkflow()
      .setResultFeatures(smartVectorized, smartAreaVectorized).transform(newInputData)
    val result1 = transformed.collect(smartVectorized)
    val result2 = transformed.collect(smartAreaVectorized)
    val (smart1, expected1) = result1.map(smartVector => smartVector -> OPVector.empty).unzip
    val (smart2, expected2) = result2.map(smartVector => smartVector -> OPVector.empty).unzip

    smart1 shouldBe expected1
    smart2 shouldBe expected2

    OpVectorMetadata("OutputVector", mapEstimator.getMetadata()).size shouldBe 0
    OpVectorMetadata("OutputVector", areaMapEstimator.getMetadata()).size shouldBe 0
  }

  it should "detect a single name column among other non-name Text columns" in {
    val mapEstimator: SmartTextMapVectorizer[TextMap] = biasMapEstimator.setInput(newF3, newF4)
    val mapModel: SmartTextMapVectorizerModel[TextMap] = mapEstimator
      .fit(newInputData)
      .asInstanceOf[SmartTextMapVectorizerModel[TextMap]]
    mapModel.args.allFeatureInfo.flatMap(_.map(_.whichAction)) shouldBe
      Array(Pivot, Hash, Ignore)

    val areaMapEstimator: SmartTextMapVectorizer[TextAreaMap] = biasAreaMapEstimator.setInput(newF5, newF6)
    val areaMapModel: SmartTextMapVectorizerModel[TextAreaMap] = areaMapEstimator
      .fit(newInputData)
      .asInstanceOf[SmartTextMapVectorizerModel[TextAreaMap]]
    areaMapModel.args.allFeatureInfo.flatMap(_.map(_.whichAction)) shouldBe
      Array(Pivot, Hash, Ignore)
  }

  it should "not create information in the vector for a single name column among other non-name Text columns" in {
    {
      val mapEstimator: SmartTextMapVectorizer[TextMap] = biasMapEstimator.setInput(newF3, newF4)
      val mapOutput = mapEstimator.getOutput()

      val withoutNamesEstimator: SmartTextMapVectorizer[TextMap] = new SmartTextMapVectorizer[TextMap]()
        .setMaxCardinality(2).setNumFeatures(4).setMinSupport(1)
        .setTopK(2).setPrependFeatureName(false)
        .setHashSpaceStrategy(HashSpaceStrategy.Shared)
        .setSensitiveFeatureMode(SensitiveFeatureMode.Off)
        .setInput(newF9, newF4)
      val withoutNamesOutput = withoutNamesEstimator.getOutput()

      val transformed = new OpWorkflow().setResultFeatures(mapOutput, withoutNamesOutput).transform(newInputData)
      val result = transformed.collect(mapOutput, withoutNamesOutput)
      val (withNames, withoutNames) = result.unzip

      OpVectorMetadata("OutputVector", mapEstimator.getMetadata()).size shouldBe
        OpVectorMetadata("OutputVector", withoutNamesEstimator.getMetadata()).size

      withNames shouldBe withoutNames
    }
    {
      val areaMapEstimator: SmartTextMapVectorizer[TextAreaMap] = biasAreaMapEstimator.setInput(newF5, newF6)
      val areaMapOutput = areaMapEstimator.getOutput()

      val oldMapEstimator: SmartTextMapVectorizer[TextAreaMap] = new SmartTextMapVectorizer[TextAreaMap]()
        .setMaxCardinality(2).setNumFeatures(4).setMinSupport(1)
        .setTopK(2).setPrependFeatureName(false)
        .setHashSpaceStrategy(HashSpaceStrategy.Shared)
        .setSensitiveFeatureMode(SensitiveFeatureMode.Off)
        .setInput(newF10, newF6)
      val oldMapOutput = oldMapEstimator.getOutput()

      val transformed = new OpWorkflow().setResultFeatures(areaMapOutput, oldMapOutput).transform(newInputData)
      val result = transformed.collect(areaMapOutput, oldMapOutput)
      val (withNames, withoutNames) = result.unzip

      OpVectorMetadata("OutputVector", areaMapEstimator.getMetadata()).size shouldBe
        OpVectorMetadata("OutputVector", oldMapEstimator.getMetadata()).size

      withNames shouldBe withoutNames
    }
  }

  it should "compute sensitive information in the metadata for one detected name column" in {
    val prevLoggingLevels = getLoggingLevels
    loggingLevel(Level.DEBUG) // Changes SensitiveFeatureInformation creation logic

    def assertSensitive(estimator: SequenceEstimator[_, _], fname: String): Unit = {
      val sensitive = OpVectorMetadata("OutputVector", estimator.getMetadata()).sensitive
      sensitive.get(fname) match {
        case Some(Seq(SensitiveFeatureInformation.Name(
          probName, genderDetectResults, probMale, probFemale, probOther, name, mapKey, actionTaken
        ))) =>
          probName shouldBe 1.0
          genderDetectResults.length shouldBe NameDetectUtils.GenderDetectStrategies.length
          probMale shouldBe 0.5
          probFemale shouldBe 0.5
          probOther shouldBe 0.0
          name shouldBe fname
          mapKey shouldBe Some("name")
          actionTaken shouldBe true
        case None => fail("Sensitive information not found in the metadata.")
        case _ => fail("Wrong kind of sensitive information found in the metadata.")
      }
    }

    val mapEstimator: SmartTextMapVectorizer[TextMap] = biasMapEstimator.setInput(newF7)
    val mapModel: SmartTextMapVectorizerModel[TextMap] = mapEstimator
      .fit(newInputData)
      .asInstanceOf[SmartTextMapVectorizerModel[TextMap]]
    assertSensitive(mapEstimator, newF7.name)

    val areaMapEstimator: SmartTextMapVectorizer[TextAreaMap] = biasAreaMapEstimator.setInput(newF8)
    val areaMapModel: SmartTextMapVectorizerModel[TextAreaMap] = areaMapEstimator
      .fit(newInputData)
      .asInstanceOf[SmartTextMapVectorizerModel[TextAreaMap]]
    assertSensitive(areaMapEstimator, newF8.name)

    loggingLevels(prevLoggingLevels) // Reset logging levels
  }

  it should "compute sensitive information in the metadata for multiple detected name columns" in {
    def assertSensitive(estimator: SequenceEstimator[_, _], fname: String, fMapKey: String): Unit = {
      val sensitive = OpVectorMetadata("OutputVector", estimator.getMetadata()).sensitive
      sensitive.get(fname) match {
        case Some(Seq(SensitiveFeatureInformation.Name(
          probName, genderDetectResults, probMale, probFemale, probOther, name, mapKey, actionTaken
        ))) =>
          probName should be > 0.0
          probName should be <= 1.0
          probMale should be <= 1.0
          probFemale should be <= 1.0
          probOther should be <= 1.0
          (probMale + probFemale + probOther) - 1.0 should be < 0.01

          genderDetectResults.length shouldBe 1 // because debugging is off
          name shouldBe fname
          mapKey shouldBe Some(fMapKey)
          actionTaken shouldBe true
        case None => fail("Sensitive information not found in the metadata.")
        case _ => fail("Wrong kind of sensitive information found in the metadata.")
      }
    }

    val mapEstimator: SmartTextMapVectorizer[TextMap] = biasMapEstimator.setInput(newF3, newF4, newF7)
    val mapModel: SmartTextMapVectorizerModel[TextMap] = mapEstimator
      .fit(newInputData)
      .asInstanceOf[SmartTextMapVectorizerModel[TextMap]]
    assertSensitive(mapEstimator, newF3.name, "name")
    assertSensitive(mapEstimator, newF7.name, "name")

    val areaMapEstimator: SmartTextMapVectorizer[TextAreaMap] = biasAreaMapEstimator.setInput(newF5, newF6, newF8)
    val areaMapModel: SmartTextMapVectorizerModel[TextAreaMap] = areaMapEstimator
      .fit(newInputData)
      .asInstanceOf[SmartTextMapVectorizerModel[TextAreaMap]]
    assertSensitive(areaMapEstimator, newF5.name, "name")
    assertSensitive(areaMapEstimator, newF8.name, "name")
  }

  it should "compute sensitive information in the metadata for all columns only when debugging is on" in {
    val mapEstimator: SmartTextMapVectorizer[TextMap] = biasMapEstimator.setInput(newF3, newF4, newF7)
    val mapModel: SmartTextMapVectorizerModel[TextMap] = mapEstimator
      .fit(newInputData)
      .asInstanceOf[SmartTextMapVectorizerModel[TextMap]]
    val areaMapEstimator: SmartTextMapVectorizer[TextAreaMap] = biasAreaMapEstimator.setInput(newF5, newF6, newF8)
    val areaMapModel: SmartTextMapVectorizerModel[TextAreaMap] = areaMapEstimator
      .fit(newInputData)
      .asInstanceOf[SmartTextMapVectorizerModel[TextAreaMap]]

    val mapSensitive = OpVectorMetadata("OutputVector", mapEstimator.getMetadata()).sensitive
    val areaMapSensitive = OpVectorMetadata("OutputVector", areaMapEstimator.getMetadata()).sensitive

    val sensitiveCols = Seq(newF3, newF7, newF5, newF8).map(_.name)
    Seq(newF3, newF4, newF7).map(_.name) foreach { fname: String =>
      if (sensitiveCols contains fname) {
        mapSensitive contains fname shouldBe true
      } else {
        mapSensitive contains fname shouldBe false
      }
    }
    Seq(newF5, newF6, newF8).map(_.name) foreach { fname: String =>
      if (sensitiveCols contains fname) {
        areaMapSensitive contains fname shouldBe true
      } else {
        areaMapSensitive contains fname shouldBe false
      }
    }

    {
      val prevLoggingLevels = getLoggingLevels
      loggingLevel(Level.DEBUG) // Changes SensitiveFeatureInformation creation logic
      val mapEstimator: SmartTextMapVectorizer[TextMap] = biasMapEstimator.setInput(newF3, newF4, newF7)
      val mapModel: SmartTextMapVectorizerModel[TextMap] = mapEstimator
        .fit(newInputData)
        .asInstanceOf[SmartTextMapVectorizerModel[TextMap]]
      val areaMapEstimator: SmartTextMapVectorizer[TextAreaMap] = biasAreaMapEstimator.setInput(newF5, newF6, newF8)
      val areaMapModel: SmartTextMapVectorizerModel[TextAreaMap] = areaMapEstimator
        .fit(newInputData)
        .asInstanceOf[SmartTextMapVectorizerModel[TextAreaMap]]

      val mapSensitive = OpVectorMetadata("OutputVector", mapEstimator.getMetadata()).sensitive
      val areaMapSensitive = OpVectorMetadata("OutputVector", areaMapEstimator.getMetadata()).sensitive
      Seq(newF3, newF7).map(_.name) foreach { fname: String =>
        mapSensitive contains fname shouldBe true
        mapSensitive get fname match {
          case Some(Seq(SensitiveFeatureInformation.Name(_, _, _, _, _, _, _, actionTaken))) =>
            if (sensitiveCols contains fname) {
              actionTaken shouldBe true
            } else {
              actionTaken shouldBe false
            }
          case None => fail("Sensitive information not found in the metadata.")
          case Some(_) => fail("Wrong kind of sensitive information found in the metadata.")
        }
      }
      Seq(newF5, newF8).map(_.name) foreach { fname: String =>
        areaMapSensitive contains fname shouldBe true
        areaMapSensitive get fname match {
          case Some(Seq(SensitiveFeatureInformation.Name(_, _, _, _, _, _, _, actionTaken))) =>
            if (sensitiveCols contains fname) {
              actionTaken shouldBe true
            } else {
              actionTaken shouldBe false
            }
          case None => fail("Sensitive information not found in the metadata.")
          case Some(_) => fail("Wrong kind of sensitive information found in the metadata.")
        }
      }
      loggingLevels(prevLoggingLevels) // Reset logging levels
    }
  }
=======
  it should "detect and ignore fields that looks like machine-generated IDs by having a low token length variance " +
    "when data is in a single TextMap" in {
    val topKCategorial = 3
    val hashSize = 5

    val smartVectorized = new SmartTextMapVectorizer()
      .setMaxCardinality(10).setNumFeatures(hashSize).setMinSupport(10).setTopK(topKCategorial)
      .setMinLengthStdDev(1.0)
      .setAutoDetectLanguage(false).setMinTokenLength(1).setToLowercase(false)
      .setTrackNulls(true).setTrackTextLen(true)
      .setInput(rawTextMap).getOutput()

    val transformed = new OpWorkflow().setResultFeatures(smartVectorized).transform(rawDF)
    val result = transformed.collect(smartVectorized)

    /*
      Feature vector should have 16 components, corresponding to two hashed text fields, one categorical field, and
      one ignored text field.

      Hashed text: (5 hash buckets + 1 length + 1 null indicator) = 7 elements
      Categorical: (3 topK + 1 other + 1 null indicator) = 5 elements
      Ignored text: (1 length + 1 null indicator) = 2 elements
     */
    val featureVectorSize = 2 * (hashSize + 2) + (topKCategorial + 2) + 2
    val firstRes = result.head
    firstRes.v.size shouldBe featureVectorSize

    val meta = OpVectorMetadata(transformed.schema(smartVectorized.name))
    meta.columns.length shouldBe featureVectorSize
    meta.columns.slice(0, 5).forall(_.grouping.contains("categorical"))
    meta.columns.slice(5, 10).forall(_.grouping.contains("country"))
    meta.columns.slice(10, 15).forall(_.grouping.contains("text"))
    meta.columns.slice(15, 18).forall(_.descriptorValue.contains(OpVectorColumnMetadata.TextLenString))
    meta.columns.slice(18, 21).forall(_.indicatorValue.contains(OpVectorColumnMetadata.NullString))
  }

  it should "detect and ignore fields that looks like machine-generated IDs by having a low token length variance " +
    "when data is in many TextMaps" in {
    val topKCategorial = 3
    val hashSize = 5

    val smartVectorized = new SmartTextMapVectorizer()
      .setMaxCardinality(10).setNumFeatures(hashSize).setMinSupport(10).setTopK(topKCategorial)
      .setMinLengthStdDev(1.0)
      .setAutoDetectLanguage(false).setMinTokenLength(1).setToLowercase(false)
      .setTrackNulls(true).setTrackTextLen(true)
      .setInput(rawTextMap1, rawTextMap2, rawTextMap3).getOutput()

    val transformed = new OpWorkflow().setResultFeatures(smartVectorized).transform(rawDFSeparateMaps)
    val result = transformed.collect(smartVectorized)

    /*
      Feature vector should have 16 components, corresponding to two hashed text fields, one categorical field, and
      one ignored text field.

      Hashed text: (5 hash buckets + 1 length + 1 null indicator) = 7 elements
      Categorical: (3 topK + 1 other + 1 null indicator) = 5 elements
      Ignored text: (1 length + 1 null indicator) = 2 elements
     */
    val featureVectorSize = 2 * (hashSize + 2) + (topKCategorial + 2) + 2
    val firstRes = result.head
    firstRes.v.size shouldBe featureVectorSize

    val meta = OpVectorMetadata(transformed.schema(smartVectorized.name))
    meta.columns.length shouldBe featureVectorSize
    meta.columns.slice(0, 5).forall(_.grouping.contains("categorical"))
    meta.columns.slice(5, 10).forall(_.grouping.contains("country"))
    meta.columns.slice(10, 15).forall(_.grouping.contains("text"))
    meta.columns.slice(15, 18).forall(_.descriptorValue.contains(OpVectorColumnMetadata.TextLenString))
    meta.columns.slice(18, 21).forall(_.indicatorValue.contains(OpVectorColumnMetadata.NullString))
  }

>>>>>>> d8f7f21d
}<|MERGE_RESOLUTION|>--- conflicted
+++ resolved
@@ -31,29 +31,20 @@
 package com.salesforce.op.stages.impl.feature
 
 import com.salesforce.op._
-<<<<<<< HEAD
 import com.salesforce.op.features.Feature
-import com.salesforce.op.features.types.{Text, _}
+import com.salesforce.op.features.types.Text
 import com.salesforce.op.stages.base.sequence.{SequenceEstimator, SequenceModel}
 import com.salesforce.op.stages.impl.feature.TextVectorizationMethod._
 import com.salesforce.op.test.{OpEstimatorSpec, TestFeatureBuilder}
-import com.salesforce.op.utils.spark.OpVectorMetadata
-=======
-import com.salesforce.op.stages.base.sequence.SequenceModel
-import com.salesforce.op.test.{OpEstimatorSpec, TestFeatureBuilder}
 import com.salesforce.op.utils.spark.{OpVectorColumnMetadata, OpVectorMetadata}
->>>>>>> d8f7f21d
 import com.salesforce.op.utils.spark.RichDataset._
 import com.salesforce.op.utils.stages.{NameDetectUtils, SensitiveFeatureMode}
 import org.apache.log4j.Level
 import org.apache.spark.ml.linalg.Vectors
 import org.junit.runner.RunWith
 import org.scalatest.junit.JUnitRunner
-<<<<<<< HEAD
-=======
 import com.salesforce.op.features.types._
 import com.salesforce.op.testkit.RandomText
->>>>>>> d8f7f21d
 
 @RunWith(classOf[JUnitRunner])
 class SmartTextMapVectorizerTest
@@ -166,7 +157,7 @@
     )))
   }
 
-  it should "detect one categorical and one non-categorical text feature" in {
+  Spec[SmartTextMapVectorizer[TextMap]] should "detect one categorical and one non-categorical text feature" in {
     val estimator: SmartTextMapVectorizer[TextMap] = new SmartTextMapVectorizer[TextMap]()
       .setMaxCardinality(2).setNumFeatures(4).setMinSupport(1).setTopK(2).setPrependFeatureName(true)
       .setCleanKeys(false)
@@ -451,7 +442,78 @@
     result.foreach { case (vec1, vec2) => vec1 shouldBe vec2 }
   }
 
-<<<<<<< HEAD
+  it should "detect and ignore fields that looks like machine-generated IDs by having a low token length variance " +
+    "when data is in a single TextMap" in {
+    val topKCategorial = 3
+    val hashSize = 5
+
+    val smartVectorized = new SmartTextMapVectorizer()
+      .setMaxCardinality(10).setNumFeatures(hashSize).setMinSupport(10).setTopK(topKCategorial)
+      .setMinLengthStdDev(1.0)
+      .setAutoDetectLanguage(false).setMinTokenLength(1).setToLowercase(false)
+      .setTrackNulls(true).setTrackTextLen(true)
+      .setInput(rawTextMap).getOutput()
+
+    val transformed = new OpWorkflow().setResultFeatures(smartVectorized).transform(rawDF)
+    val result = transformed.collect(smartVectorized)
+
+    /*
+      Feature vector should have 16 components, corresponding to two hashed text fields, one categorical field, and
+      one ignored text field.
+
+      Hashed text: (5 hash buckets + 1 length + 1 null indicator) = 7 elements
+      Categorical: (3 topK + 1 other + 1 null indicator) = 5 elements
+      Ignored text: (1 length + 1 null indicator) = 2 elements
+     */
+    val featureVectorSize = 2 * (hashSize + 2) + (topKCategorial + 2) + 2
+    val firstRes = result.head
+    firstRes.v.size shouldBe featureVectorSize
+
+    val meta = OpVectorMetadata(transformed.schema(smartVectorized.name))
+    meta.columns.length shouldBe featureVectorSize
+    meta.columns.slice(0, 5).forall(_.grouping.contains("categorical"))
+    meta.columns.slice(5, 10).forall(_.grouping.contains("country"))
+    meta.columns.slice(10, 15).forall(_.grouping.contains("text"))
+    meta.columns.slice(15, 18).forall(_.descriptorValue.contains(OpVectorColumnMetadata.TextLenString))
+    meta.columns.slice(18, 21).forall(_.indicatorValue.contains(OpVectorColumnMetadata.NullString))
+  }
+
+  it should "detect and ignore fields that looks like machine-generated IDs by having a low token length variance " +
+    "when data is in many TextMaps" in {
+    val topKCategorial = 3
+    val hashSize = 5
+
+    val smartVectorized = new SmartTextMapVectorizer()
+      .setMaxCardinality(10).setNumFeatures(hashSize).setMinSupport(10).setTopK(topKCategorial)
+      .setMinLengthStdDev(1.0)
+      .setAutoDetectLanguage(false).setMinTokenLength(1).setToLowercase(false)
+      .setTrackNulls(true).setTrackTextLen(true)
+      .setInput(rawTextMap1, rawTextMap2, rawTextMap3).getOutput()
+
+    val transformed = new OpWorkflow().setResultFeatures(smartVectorized).transform(rawDFSeparateMaps)
+    val result = transformed.collect(smartVectorized)
+
+    /*
+      Feature vector should have 16 components, corresponding to two hashed text fields, one categorical field, and
+      one ignored text field.
+
+      Hashed text: (5 hash buckets + 1 length + 1 null indicator) = 7 elements
+      Categorical: (3 topK + 1 other + 1 null indicator) = 5 elements
+      Ignored text: (1 length + 1 null indicator) = 2 elements
+     */
+    val featureVectorSize = 2 * (hashSize + 2) + (topKCategorial + 2) + 2
+    val firstRes = result.head
+    firstRes.v.size shouldBe featureVectorSize
+
+    val meta = OpVectorMetadata(transformed.schema(smartVectorized.name))
+    meta.columns.length shouldBe featureVectorSize
+    meta.columns.slice(0, 5).forall(_.grouping.contains("categorical"))
+    meta.columns.slice(5, 10).forall(_.grouping.contains("country"))
+    meta.columns.slice(10, 15).forall(_.grouping.contains("text"))
+    meta.columns.slice(15, 18).forall(_.descriptorValue.contains(OpVectorColumnMetadata.TextLenString))
+    meta.columns.slice(18, 21).forall(_.indicatorValue.contains(OpVectorColumnMetadata.NullString))
+  }
+
   lazy val (newInputData, features) = {
     val N = 5
 
@@ -536,13 +598,13 @@
     val mapModel: SmartTextMapVectorizerModel[TextMap] = mapEstimator
       .fit(newInputData)
       .asInstanceOf[SmartTextMapVectorizerModel[TextMap]]
-    mapModel.args.allFeatureInfo.flatMap(_.map(_.whichAction)) shouldBe Seq(Ignore)
+    mapModel.args.allFeatureInfo.flatMap(_.map(_.vectorizationMethod)) shouldBe Seq(Ignore)
 
     val areaMapEstimator: SmartTextMapVectorizer[TextAreaMap] = biasAreaMapEstimator.setInput(newF8)
     val areaMapModel: SmartTextMapVectorizerModel[TextAreaMap] = areaMapEstimator
       .fit(newInputData)
       .asInstanceOf[SmartTextMapVectorizerModel[TextAreaMap]]
-    areaMapModel.args.allFeatureInfo.flatMap(_.map(_.whichAction)) shouldBe Seq(Ignore)
+    areaMapModel.args.allFeatureInfo.flatMap(_.map(_.vectorizationMethod)) shouldBe Seq(Ignore)
   }
 
   it should "detect a single name feature and return empty vectors" in {
@@ -570,14 +632,14 @@
     val mapModel: SmartTextMapVectorizerModel[TextMap] = mapEstimator
       .fit(newInputData)
       .asInstanceOf[SmartTextMapVectorizerModel[TextMap]]
-    mapModel.args.allFeatureInfo.flatMap(_.map(_.whichAction)) shouldBe
+    mapModel.args.allFeatureInfo.flatMap(_.map(_.vectorizationMethod)) shouldBe
       Array(Pivot, Hash, Ignore)
 
     val areaMapEstimator: SmartTextMapVectorizer[TextAreaMap] = biasAreaMapEstimator.setInput(newF5, newF6)
     val areaMapModel: SmartTextMapVectorizerModel[TextAreaMap] = areaMapEstimator
       .fit(newInputData)
       .asInstanceOf[SmartTextMapVectorizerModel[TextAreaMap]]
-    areaMapModel.args.allFeatureInfo.flatMap(_.map(_.whichAction)) shouldBe
+    areaMapModel.args.allFeatureInfo.flatMap(_.map(_.vectorizationMethod)) shouldBe
       Array(Pivot, Hash, Ignore)
   }
 
@@ -774,78 +836,4 @@
       loggingLevels(prevLoggingLevels) // Reset logging levels
     }
   }
-=======
-  it should "detect and ignore fields that looks like machine-generated IDs by having a low token length variance " +
-    "when data is in a single TextMap" in {
-    val topKCategorial = 3
-    val hashSize = 5
-
-    val smartVectorized = new SmartTextMapVectorizer()
-      .setMaxCardinality(10).setNumFeatures(hashSize).setMinSupport(10).setTopK(topKCategorial)
-      .setMinLengthStdDev(1.0)
-      .setAutoDetectLanguage(false).setMinTokenLength(1).setToLowercase(false)
-      .setTrackNulls(true).setTrackTextLen(true)
-      .setInput(rawTextMap).getOutput()
-
-    val transformed = new OpWorkflow().setResultFeatures(smartVectorized).transform(rawDF)
-    val result = transformed.collect(smartVectorized)
-
-    /*
-      Feature vector should have 16 components, corresponding to two hashed text fields, one categorical field, and
-      one ignored text field.
-
-      Hashed text: (5 hash buckets + 1 length + 1 null indicator) = 7 elements
-      Categorical: (3 topK + 1 other + 1 null indicator) = 5 elements
-      Ignored text: (1 length + 1 null indicator) = 2 elements
-     */
-    val featureVectorSize = 2 * (hashSize + 2) + (topKCategorial + 2) + 2
-    val firstRes = result.head
-    firstRes.v.size shouldBe featureVectorSize
-
-    val meta = OpVectorMetadata(transformed.schema(smartVectorized.name))
-    meta.columns.length shouldBe featureVectorSize
-    meta.columns.slice(0, 5).forall(_.grouping.contains("categorical"))
-    meta.columns.slice(5, 10).forall(_.grouping.contains("country"))
-    meta.columns.slice(10, 15).forall(_.grouping.contains("text"))
-    meta.columns.slice(15, 18).forall(_.descriptorValue.contains(OpVectorColumnMetadata.TextLenString))
-    meta.columns.slice(18, 21).forall(_.indicatorValue.contains(OpVectorColumnMetadata.NullString))
-  }
-
-  it should "detect and ignore fields that looks like machine-generated IDs by having a low token length variance " +
-    "when data is in many TextMaps" in {
-    val topKCategorial = 3
-    val hashSize = 5
-
-    val smartVectorized = new SmartTextMapVectorizer()
-      .setMaxCardinality(10).setNumFeatures(hashSize).setMinSupport(10).setTopK(topKCategorial)
-      .setMinLengthStdDev(1.0)
-      .setAutoDetectLanguage(false).setMinTokenLength(1).setToLowercase(false)
-      .setTrackNulls(true).setTrackTextLen(true)
-      .setInput(rawTextMap1, rawTextMap2, rawTextMap3).getOutput()
-
-    val transformed = new OpWorkflow().setResultFeatures(smartVectorized).transform(rawDFSeparateMaps)
-    val result = transformed.collect(smartVectorized)
-
-    /*
-      Feature vector should have 16 components, corresponding to two hashed text fields, one categorical field, and
-      one ignored text field.
-
-      Hashed text: (5 hash buckets + 1 length + 1 null indicator) = 7 elements
-      Categorical: (3 topK + 1 other + 1 null indicator) = 5 elements
-      Ignored text: (1 length + 1 null indicator) = 2 elements
-     */
-    val featureVectorSize = 2 * (hashSize + 2) + (topKCategorial + 2) + 2
-    val firstRes = result.head
-    firstRes.v.size shouldBe featureVectorSize
-
-    val meta = OpVectorMetadata(transformed.schema(smartVectorized.name))
-    meta.columns.length shouldBe featureVectorSize
-    meta.columns.slice(0, 5).forall(_.grouping.contains("categorical"))
-    meta.columns.slice(5, 10).forall(_.grouping.contains("country"))
-    meta.columns.slice(10, 15).forall(_.grouping.contains("text"))
-    meta.columns.slice(15, 18).forall(_.descriptorValue.contains(OpVectorColumnMetadata.TextLenString))
-    meta.columns.slice(18, 21).forall(_.indicatorValue.contains(OpVectorColumnMetadata.NullString))
-  }
-
->>>>>>> d8f7f21d
 }