/*
 * Copyright (c) 2017, Salesforce.com, Inc.
 * All rights reserved.
 *
 * Redistribution and use in source and binary forms, with or without
 * modification, are permitted provided that the following conditions are met:
 *
 * * Redistributions of source code must retain the above copyright notice, this
 *   list of conditions and the following disclaimer.
 *
 * * Redistributions in binary form must reproduce the above copyright notice,
 *   this list of conditions and the following disclaimer in the documentation
 *   and/or other materials provided with the distribution.
 *
 * * Neither the name of the copyright holder nor the names of its
 *   contributors may be used to endorse or promote products derived from
 *   this software without specific prior written permission.
 *
 * THIS SOFTWARE IS PROVIDED BY THE COPYRIGHT HOLDERS AND CONTRIBUTORS "AS IS"
 * AND ANY EXPRESS OR IMPLIED WARRANTIES, INCLUDING, BUT NOT LIMITED TO, THE
 * IMPLIED WARRANTIES OF MERCHANTABILITY AND FITNESS FOR A PARTICULAR PURPOSE ARE
 * DISCLAIMED. IN NO EVENT SHALL THE COPYRIGHT HOLDER OR CONTRIBUTORS BE LIABLE
 * FOR ANY DIRECT, INDIRECT, INCIDENTAL, SPECIAL, EXEMPLARY, OR CONSEQUENTIAL
 * DAMAGES (INCLUDING, BUT NOT LIMITED TO, PROCUREMENT OF SUBSTITUTE GOODS OR
 * SERVICES; LOSS OF USE, DATA, OR PROFITS; OR BUSINESS INTERRUPTION) HOWEVER
 * CAUSED AND ON ANY THEORY OF LIABILITY, WHETHER IN CONTRACT, STRICT LIABILITY,
 * OR TORT (INCLUDING NEGLIGENCE OR OTHERWISE) ARISING IN ANY WAY OUT OF THE USE
 * OF THIS SOFTWARE, EVEN IF ADVISED OF THE POSSIBILITY OF SUCH DAMAGE.
 */

package com.salesforce.op.stages.impl.feature

import com.salesforce.op._
<<<<<<< HEAD
import com.salesforce.op.features.Feature
import com.salesforce.op.features.types.Text
import com.salesforce.op.stages.base.sequence.{SequenceEstimator, SequenceModel}
import com.salesforce.op.stages.impl.feature.TextVectorizationMethod._
=======
import com.salesforce.op.features.FeatureLike
import com.salesforce.op.stages.base.sequence.SequenceModel
>>>>>>> 10403619
import com.salesforce.op.test.{OpEstimatorSpec, TestFeatureBuilder}
import com.salesforce.op.utils.spark.{OpVectorColumnMetadata, OpVectorMetadata}
import com.salesforce.op.utils.spark.RichDataset._
import com.salesforce.op.utils.stages.{NameDetectUtils, SensitiveFeatureMode}
import org.apache.log4j.Level
import org.apache.spark.ml.linalg.Vectors
import org.junit.runner.RunWith
import org.scalatest.junit.JUnitRunner
import com.salesforce.op.features.types._
import com.salesforce.op.stages.impl.feature.TextVectorizationMethod.{Hash, Pivot}
import com.salesforce.op.testkit.RandomText
import org.apache.spark.sql.{DataFrame, Encoder, Encoders}
import org.scalatest.Assertion
import scala.util.Random

@RunWith(classOf[JUnitRunner])
class SmartTextMapVectorizerTest
  extends OpEstimatorSpec[OPVector, SequenceModel[TextMap, OPVector], SmartTextMapVectorizer[TextMap]]
    with AttributeAsserts {

  lazy val (inputData, m1, m2, f1, f2) = TestFeatureBuilder("textMap1", "textMap2", "text1", "text2",
    Seq[(TextMap, TextMap, Text, Text)](
      (TextMap(Map("text1" -> "hello world", "text2" -> "Hello world!")), TextMap.empty,
        "hello world".toText, "Hello world!".toText),
      (TextMap(Map("text1" -> "hello world", "text2" -> "What's up")), TextMap.empty,
        "hello world".toText, "What's up".toText),
      (TextMap(Map("text1" -> "good evening", "text2" -> "How are you doing, my friend?")), TextMap.empty,
        "good evening".toText, "How are you doing, my friend?".toText),
      (TextMap(Map("text1" -> "hello world", "text2" -> "Not bad, my friend.")), TextMap.empty,
        "hello world".toText, "Not bad, my friend.".toText),
      (TextMap.empty, TextMap.empty, Text.empty, Text.empty)
    )
  )

  lazy val (data2, m3, m4, f3, f4) = TestFeatureBuilder("textMap1", "textMap2", "text1", "text2",
    Seq[(TextAreaMap, TextAreaMap, Text, Text)](
      (TextAreaMap(Map("text1" -> "hello world", "text2" -> "Hello world!")), TextAreaMap.empty,
        "hello world".toTextArea, "Hello world!".toTextArea),
      (TextAreaMap(Map("text1" -> "hello world", "text2" -> "What's up")), TextAreaMap.empty,
        "hello world".toTextArea, "What's up".toTextArea),
      (TextAreaMap(Map("text1" -> "good evening", "text2" -> "How are you doing, my friend?")), TextAreaMap.empty,
        "good evening".toTextArea, "How are you doing, my friend?".toTextArea),
      (TextAreaMap(Map("text1" -> "hello world", "text2" -> "Not bad, my friend.")), TextAreaMap.empty,
        "hello world".toTextArea, "Not bad, my friend.".toTextArea),
      (TextAreaMap.empty, TextAreaMap.empty, TextArea.empty, TextArea.empty)
    )
  )

  /*
    Generate some more complicated input data to check things a little closer. There are four text fields with
    different token distributions:

    country: Uniformly distributed from a larger list of ~few hundred countries, should be hashed
    categoricalText: Uniformly distributed from a small list of choices, should be pivoted (also has fixed lengths,
      so serves as a test that the categorical check happens before the token length variance check)
    textId: Uniformly distributed high cardinality Ids with fixed lengths, should be ignored
    text: Uniformly distributed unicode strings with lengths ranging from 0-100, should be hashed
   */
  val countryData: Seq[Text] = RandomText.countries.withProbabilityOfEmpty(0.2).limit(1000)
  val categoricalTextData: Seq[Text] = RandomText.textFromDomain(domain = List("A", "B", "C", "D", "E", "F"))
    .withProbabilityOfEmpty(0.2).limit(1000)
  // Generate List containing elements like 040231, 040232, ...
  val textIdData: Seq[Text] = RandomText.textFromDomain(
    domain = (1 to 1000).map(x => "%06d".format(40230 + x)).toList
  ).withProbabilityOfEmpty(0.2).limit(1000)
  val textData: Seq[Text] = RandomText.strings(minLen = 0, maxLen = 100).withProbabilityOfEmpty(0.2).limit(1000)
  val generatedData: Seq[(Text, Text, Text, Text)] =
    countryData.zip(categoricalTextData).zip(textIdData).zip(textData).map {
      case (((co, ca), id), te) => (co, ca, id, te)
    }

  def mapifyText(textSeq: Seq[Text]): TextMap = {
    textSeq.zipWithIndex.flatMap {
      case (t, i) => t.value.map(tv => "f" + i.toString -> tv)
    }.toMap.toTextMap
  }
  val mapData = generatedData.map { case (t1, t2, t3, t4) => mapifyText(Seq(t1, t2, t3, t4)) }
  val (rawDF, rawTextMap) = TestFeatureBuilder("textMap", mapData)

  // Do the same thing with the data spread across many maps to test that they get combined correctly as well
  val mapDataSeparate = generatedData.map {
    case (t1, t2, t3, t4) => (mapifyText(Seq(t1, t2)), mapifyText(Seq(t3)), mapifyText(Seq(t4)))
  }
  val (rawDFSeparateMaps, rawTextMap1, rawTextMap2, rawTextMap3) =
    TestFeatureBuilder("textMap1", "textMap2", "textMap3", mapDataSeparate)

  val textMapData = Map(
    "f1" -> "I have got a lovely bunch of coconuts. Here they are all standing in a row.",
    "f2" -> "Olly wolly polly woggy ump bump fizz!"
  )
  val tokensMap = textMapData.mapValues(s => TextTokenizer.tokenizeString(s).tokens)
  val tol = 1e-12 // Tolerance for comparing real numbers

  val oneCountryData: Seq[Text] = Seq.fill(1000)(Text("United States"))
  val categoricalCountryData = Random.shuffle(oneCountryData ++ countryData)
  val countryMapData = categoricalCountryData.map { case country => mapifyText(Seq(country)) }
  val (countryMapDF, rawCatCountryMap) = TestFeatureBuilder("rawCatCountryMap", countryMapData)

  /**
   * Estimator instance to be tested
   */
  override val estimator: SmartTextMapVectorizer[TextMap] = new SmartTextMapVectorizer[TextMap]()
    .setInput(m1, m2)

  /**
   * Expected result of the transformer applied on the Input Dataset
   */
  override val expectedResult: Seq[OPVector] = Seq(
    Vectors.dense(Array(1.0, 0.0, 1.0, 0.0)),
    Vectors.dense(Array(1.0, 0.0, 1.0, 0.0)),
    Vectors.dense(Array(1.0, 0.0, 1.0, 0.0)),
    Vectors.dense(Array(1.0, 0.0, 1.0, 0.0)),
    Vectors.dense(Array(0.0, 1.0, 0.0, 1.0))
  ).map(_.toOPVector)

  import spark.sqlContext.implicits._

  Spec[TextMapStats] should "provide a proper semigroup" in {
    val data = Seq(
      TextMapStats(Map(
        "f1" -> TextStats(Map("hello" -> 2, "world" -> 1), Map(5 -> 3)),
        "f2" -> TextStats(Map("hello" -> 2, "ocean" -> 2), Map(5 -> 4)),
        "f3" -> TextStats(Map("foo" -> 1), Map(3 -> 1))
      )),
      TextMapStats(Map(
        "f1" -> TextStats(Map("hello" -> 1), Map(5 -> 1)),
        "f2" -> TextStats(Map("ocean" -> 1, "other" -> 5), Map(5 -> 6))
      )),
      TextMapStats(Map(
        "f2" -> TextStats(Map("other" -> 1), Map(5 -> 1))
      ))
    )
    TextMapStats.monoid(2).sumOption(data) shouldBe Some(TextMapStats(Map(
      "f1" -> TextStats(Map("hello" -> 3, "world" -> 1), Map(5 -> 4)),
      "f2" -> TextStats(Map("hello" -> 2, "ocean" -> 3, "other" -> 5), Map(5 -> 11)),
      "f3" -> TextStats(Map("foo" -> 1), Map(3 -> 1))
    )))
  }

  Spec[SmartTextMapVectorizer[TextMap]] should "detect one categorical and one non-categorical text feature" in {
    val estimator: SmartTextMapVectorizer[TextMap] = new SmartTextMapVectorizer[TextMap]()
      .setMaxCardinality(2).setNumFeatures(4).setMinSupport(1).setTopK(2).setPrependFeatureName(true)
      .setCleanKeys(false)
      .setInput(m1, m2)
    val smartMapVectorized = estimator.getOutput()

    val smartVectorized = new SmartTextVectorizer()
      .setMaxCardinality(2).setNumFeatures(4).setMinSupport(1).setTopK(2).setPrependFeatureName(true)
      .setInput(f1, f2).getOutput()

    val transformed = new OpWorkflow().setResultFeatures(smartMapVectorized, smartVectorized).transform(inputData)
    val result = transformed.collect(smartMapVectorized, smartVectorized)
    val field = transformed.schema(smartVectorized.name)
    assertNominal(field, Array.fill(4)(true) ++ Array.fill(4)(false) :+ true, transformed.collect(smartVectorized))
    val fieldMap = transformed.schema(smartMapVectorized.name)
    assertNominal(fieldMap, Array.fill(4)(true) ++ Array.fill(4)(false) :+ true,
      transformed.collect(smartMapVectorized))
    val mapMeta = OpVectorMetadata(transformed.schema(smartMapVectorized.name))
    val meta = OpVectorMetadata(transformed.schema(smartVectorized.name))
    mapMeta.history.keys shouldBe Set(m1.name, m2.name)
    mapMeta.columns.length shouldBe meta.columns.length

    mapMeta.columns.zip(meta.columns).foreach { case (m, f) =>
      m.parentFeatureName shouldBe Array(m1.name)
      m.parentFeatureType shouldBe Array(m1.typeName)
      if (m.index < 4) m.grouping shouldBe f.grouping
      else m.grouping shouldBe Option(f2.name)
      m.indicatorValue shouldBe f.indicatorValue
    }

    result.foreach { case (vec1, vec2) => vec1 shouldBe vec2 }
  }

  it should "detect two categorical text features" in {
    val smartMapVectorized = new SmartTextMapVectorizer[TextMap]()
      .setMaxCardinality(10).setNumFeatures(4).setMinSupport(1).setTopK(2).setPrependFeatureName(true)
      .setCleanKeys(false)
      .setInput(m1, m2).getOutput()

    val smartVectorized = new SmartTextVectorizer()
      .setMaxCardinality(10).setNumFeatures(4).setMinSupport(1).setTopK(2).setPrependFeatureName(true)
      .setInput(f1, f2).getOutput()

    val transformed = new OpWorkflow().setResultFeatures(smartMapVectorized, smartVectorized).transform(inputData)
    val result = transformed.collect(smartMapVectorized, smartVectorized)
    val field = transformed.schema(smartVectorized.name)
    val rSmart = transformed.collect(smartVectorized)
    assertNominal(field, Array.fill(rSmart.head.value.size)(true), rSmart)
    val fieldMap = transformed.schema(smartMapVectorized.name)
    val rSmartMp = transformed.collect(smartMapVectorized)
    assertNominal(fieldMap, Array.fill(rSmartMp.head.value.size)(true), rSmartMp)
    val mapMeta = OpVectorMetadata(transformed.schema(smartMapVectorized.name))
    val meta = OpVectorMetadata(transformed.schema(smartVectorized.name))
    mapMeta.history.keys shouldBe Set(m1.name, m2.name)
    mapMeta.columns.length shouldBe meta.columns.length

    mapMeta.columns.zip(meta.columns).foreach { case (m, f) =>
      m.parentFeatureName shouldBe Array(m1.name)
      m.parentFeatureType shouldBe Array(m1.typeName)
      m.grouping shouldBe f.grouping
      m.indicatorValue shouldBe f.indicatorValue
    }

    result.foreach { case (vec1, vec2) => vec1 shouldBe vec2 }
  }

  it should "use separate hash space for each text feature" in {
    val smartMapVectorized = new SmartTextMapVectorizer[TextMap]()
      .setMaxCardinality(1).setNumFeatures(4).setMinSupport(1).setTopK(2).setPrependFeatureName(true)
      .setCleanKeys(false)
      .setHashSpaceStrategy(HashSpaceStrategy.Separate)
      .setInput(m1, m2).getOutput()

    val smartVectorized = new SmartTextVectorizer()
      .setMaxCardinality(1).setNumFeatures(4).setMinSupport(1).setTopK(2).setPrependFeatureName(true)
      .setHashSpaceStrategy(HashSpaceStrategy.Separate)
      .setInput(f1, f2).getOutput()

    val transformed = new OpWorkflow().setResultFeatures(smartMapVectorized, smartVectorized).transform(inputData)
    val result = transformed.collect(smartMapVectorized, smartVectorized)
    val field = transformed.schema(smartVectorized.name)
    assertNominal(field, Array.fill(8)(false) ++ Array(true, true), transformed.collect(smartVectorized))
    val fieldMap = transformed.schema(smartMapVectorized.name)
    assertNominal(fieldMap, Array.fill(8)(false) ++ Array(true, true), transformed.collect(smartMapVectorized))
    val mapMeta = OpVectorMetadata(transformed.schema(smartMapVectorized.name))
    val meta = OpVectorMetadata(transformed.schema(smartVectorized.name))
    mapMeta.history.keys shouldBe Set(m1.name, m2.name)
    mapMeta.columns.length shouldBe meta.columns.length

    mapMeta.columns.zip(meta.columns).foreach { case (m, f) =>
      m.parentFeatureName shouldBe Array(m1.name)
      m.parentFeatureType shouldBe Array(m1.typeName)
      if (m.index < 4 || m.index == 8) m.grouping shouldBe Option(f1.name)
      else if (m.index < 8 || m.index == 9) m.grouping shouldBe Option(f2.name)
      m.indicatorValue shouldBe f.indicatorValue
    }

    result.foreach { case (vec1, vec2) => vec1 shouldBe vec2 }
  }

  it should "use shared hash space for two text features" in {
    val smartMapVectorized = new SmartTextMapVectorizer[TextMap]()
      .setMaxCardinality(1).setMinSupport(1).setTopK(2).setPrependFeatureName(true)
      .setCleanKeys(false)
      .setNumFeatures(4).setHashSpaceStrategy(HashSpaceStrategy.Shared)
      .setInput(m1, m2).getOutput()

    val smartVectorized = new SmartTextVectorizer()
      .setMaxCardinality(1).setMinSupport(1).setTopK(2).setPrependFeatureName(true)
      .setNumFeatures(4).setHashSpaceStrategy(HashSpaceStrategy.Shared)
      .setInput(f1, f2).getOutput()

    val transformed = new OpWorkflow().setResultFeatures(smartMapVectorized, smartVectorized).transform(inputData)
    val result = transformed.collect(smartMapVectorized, smartVectorized)
    val field = transformed.schema(smartVectorized.name)
    assertNominal(field, Array.fill(4)(false) ++ Array(true, true), transformed.collect(smartVectorized))
    val fieldMap = transformed.schema(smartMapVectorized.name)
    assertNominal(fieldMap, Array.fill(4)(false) ++ Array(true, true), transformed.collect(smartMapVectorized))
    val mapMeta = OpVectorMetadata(transformed.schema(smartMapVectorized.name))
    val meta = OpVectorMetadata(transformed.schema(smartVectorized.name))
    mapMeta.history.keys shouldBe Set(m1.name, m2.name)
    mapMeta.columns.length shouldBe meta.columns.length

    mapMeta.columns.zip(meta.columns).foreach { case (m, f) =>
      m.parentFeatureName shouldBe Array(m1.name)
      m.parentFeatureType shouldBe Array(m1.typeName)
      if (m.index == 4) {
        assert(m.grouping === Option(f1.name), s"first null indicator should be from ${f1.name}")
      } else if (m.index == 5) {
        assert(m.grouping === Option(f2.name), s"second null indicator should be from ${f2.name}")
      }
      m.indicatorValue shouldBe f.indicatorValue
    }

    result.foreach { case (vec1, vec2) => vec1 shouldBe vec2 }
  }

  it should "use shared hash space for two text features again" in {
    val smartMapVectorized = new SmartTextMapVectorizer[TextMap]()
      .setMaxCardinality(1).setMinSupport(1).setTopK(2).setPrependFeatureName(true)
      .setCleanKeys(false)
      .setNumFeatures(TransmogrifierDefaults.MaxNumOfFeatures).setHashSpaceStrategy(HashSpaceStrategy.Auto)
      .setInput(m1, m2).getOutput()

    val smartVectorized = new SmartTextVectorizer()
      .setMaxCardinality(1).setMinSupport(1).setTopK(2).setPrependFeatureName(true)
      .setNumFeatures(TransmogrifierDefaults.MaxNumOfFeatures).setHashSpaceStrategy(HashSpaceStrategy.Auto)
      .setInput(f1, f2).getOutput()

    val transformed = new OpWorkflow().setResultFeatures(smartMapVectorized, smartVectorized).transform(inputData)
    val result = transformed.collect(smartMapVectorized, smartVectorized)
    val field = transformed.schema(smartVectorized.name)
    val rSmart = transformed.collect(smartVectorized)
    assertNominal(field, Array.fill(rSmart.head.value.size - 2)(false) ++ Array(true, true), rSmart)
    val fieldMap = transformed.schema(smartMapVectorized.name)
    val rSmartMp = transformed.collect(smartMapVectorized)
    assertNominal(fieldMap, Array.fill(rSmartMp.head.value.size - 2)(false) ++ Array(true, true), rSmartMp)
    val mapMeta = OpVectorMetadata(transformed.schema(smartMapVectorized.name))
    val meta = OpVectorMetadata(transformed.schema(smartVectorized.name))
    mapMeta.history.keys shouldBe Set(m1.name, m2.name)
    mapMeta.columns.length shouldBe meta.columns.length

    mapMeta.columns.zip(meta.columns).foreach { case (m, f) =>
      m.parentFeatureName shouldBe Array(m1.name)
      m.parentFeatureType shouldBe Array(m1.typeName)
      if (m.index == TransmogrifierDefaults.MaxNumOfFeatures) {
        assert(m.grouping === Option(f1.name), s"first null indicator should be from ${f1.name}")
      } else if (m.index > TransmogrifierDefaults.MaxNumOfFeatures) {
        assert(m.grouping === Option(f2.name), s"second null indicator should be from ${f2.name}")
      }
      m.indicatorValue shouldBe f.indicatorValue
    }

    result.foreach { case (vec1, vec2) => vec1 shouldBe vec2 }
  }

  it should "product the same result for shortcut" in {
    val smartMapVectorized = new SmartTextMapVectorizer[TextMap]()
      .setMaxCardinality(2).setNumFeatures(4).setMinSupport(1).setTopK(2).setPrependFeatureName(true)
      .setCleanKeys(false)
      .setInput(m1, m2).getOutput()

    val shortcutMapVectorized = m1.smartVectorize(
      maxCategoricalCardinality = 2, numHashes = 4,
      autoDetectLanguage = false, minTokenLength = 1, toLowercase = false,
      minSupport = 1, topK = 2, prependFeatureName = true,
      others = Array(m2)
    )

    val transformed = new OpWorkflow().setResultFeatures(smartMapVectorized, shortcutMapVectorized).transform(inputData)
    val result = transformed.collect(smartMapVectorized, shortcutMapVectorized)
    val field = transformed.schema(shortcutMapVectorized.name)
    assertNominal(field, Array.fill(4)(true) ++ Array.fill(4)(false) :+ true,
      transformed.collect(shortcutMapVectorized))
    val fieldMap = transformed.schema(smartMapVectorized.name)
    assertNominal(fieldMap, Array.fill(4)(true) ++ Array.fill(4)(false) :+ true,
      transformed.collect(smartMapVectorized))
    val smartMeta = OpVectorMetadata(transformed.schema(smartMapVectorized.name))
    val shortcutMeta = OpVectorMetadata(transformed.schema(shortcutMapVectorized.name))
    smartMeta.history.keys shouldBe shortcutMeta.history.keys
    smartMeta.columns.length shouldBe shortcutMeta.columns.length

    smartMeta.columns.zip(shortcutMeta.columns).foreach { case (smart, shortcut) =>
      smart.parentFeatureName shouldBe shortcut.parentFeatureName
      smart.parentFeatureType shouldBe shortcut.parentFeatureType
      smart.grouping shouldBe shortcut.grouping
      smart.indicatorValue shouldBe shortcut.indicatorValue
    }

    result.foreach { case (vec1, vec2) => vec1 shouldBe vec2 }
  }

  it should "work on textarea map fields" in {
    val textMapVectorized = new SmartTextMapVectorizer[TextMap]()
      .setMaxCardinality(2).setNumFeatures(4).setMinSupport(1).setTopK(2).setPrependFeatureName(true)
      .setCleanKeys(false)
      .setInput(m1, m2).getOutput()

    val textAreaMapVectorized = new SmartTextMapVectorizer[TextAreaMap]()
      .setMaxCardinality(2).setNumFeatures(4).setMinSupport(1).setTopK(2).setPrependFeatureName(true)
      .setCleanKeys(false)
      .setInput(m3, m4).getOutput()

    val transformed = new OpWorkflow().setResultFeatures(textMapVectorized, textAreaMapVectorized).transform(inputData)
    val result = transformed.collect(textMapVectorized, textAreaMapVectorized)
    val field = transformed.schema(textMapVectorized.name)
    assertNominal(field, Array.fill(4)(true) ++ Array.fill(4)(false) :+ true,
      transformed.collect(textMapVectorized))
    val fieldMap = transformed.schema(textAreaMapVectorized.name)
    assertNominal(fieldMap, Array.fill(4)(true) ++ Array.fill(4)(false) :+ true,
      transformed.collect(textAreaMapVectorized))
    val textMapMeta = OpVectorMetadata(transformed.schema(textMapVectorized.name))
    val textareaMapMeta = OpVectorMetadata(transformed.schema(textAreaMapVectorized.name))
    textMapMeta.history.keys shouldBe textareaMapMeta.history.keys
    textMapMeta.columns.length shouldBe textareaMapMeta.columns.length

    textMapMeta.columns.zip(textareaMapMeta.columns).foreach { case (textMap, textareaMap) =>
      textMap.parentFeatureName shouldBe textareaMap.parentFeatureName
      textMap.parentFeatureType shouldBe Array("com.salesforce.op.features.types.TextMap")
      textareaMap.parentFeatureType shouldBe Array("com.salesforce.op.features.types.TextAreaMap")
      textMap.grouping shouldBe textareaMap.grouping
      textMap.indicatorValue shouldBe textareaMap.indicatorValue
    }

    result.foreach { case (vec1, vec2) => vec1 shouldBe vec2 }
  }

  it should "append lengths of the true text features to the feature vector, if requested" in {
    val smartMapVectorized = new SmartTextMapVectorizer[TextMap]()
      .setMaxCardinality(2).setNumFeatures(4).setMinSupport(1).setTopK(2).setPrependFeatureName(true)
      .setCleanKeys(false)
      .setTrackTextLen(true)
      .setInput(m1, m2).getOutput()

    val smartVectorized = new SmartTextVectorizer()
      .setMaxCardinality(2).setNumFeatures(4).setMinSupport(1).setTopK(2).setPrependFeatureName(true)
      .setTrackTextLen(true)
      .setInput(f1, f2).getOutput()

    val transformed = new OpWorkflow().setResultFeatures(smartMapVectorized, smartVectorized).transform(inputData)
    val result = transformed.collect(smartMapVectorized, smartVectorized)

    val field = transformed.schema(smartVectorized.name)
    assertNominal(field, Array.fill(4)(true) ++ Array.fill(4)(false) :+ false :+ true,
      transformed.collect(smartVectorized))
    val fieldMap = transformed.schema(smartMapVectorized.name)
    assertNominal(fieldMap, Array.fill(4)(true) ++ Array.fill(4)(false) :+ false :+ true,
      transformed.collect(smartMapVectorized))
    val mapMeta = OpVectorMetadata(transformed.schema(smartMapVectorized.name))
    val meta = OpVectorMetadata(transformed.schema(smartVectorized.name))
    mapMeta.history.keys shouldBe Set(m1.name, m2.name)
    mapMeta.columns.length shouldBe meta.columns.length

    mapMeta.columns.zip(meta.columns).foreach { case (m, f) =>
      m.parentFeatureName shouldBe Array(m1.name)
      m.parentFeatureType shouldBe Array(m1.typeName)
      if (m.index < 4) m.grouping shouldBe f.grouping
      else m.grouping shouldBe Option(f2.name)
      m.indicatorValue shouldBe f.indicatorValue
    }

    result.foreach { case (vec1, vec2) => vec1 shouldBe vec2 }
  }

  it should "detect and ignore fields that looks like machine-generated IDs by having a low token length variance " +
    "when data is in a single TextMap" in {
    val topKCategorial = 3
    val hashSize = 5

    val smartVectorized = new SmartTextMapVectorizer()
      .setMaxCardinality(10).setNumFeatures(hashSize).setMinSupport(10).setTopK(topKCategorial)
      .setMinLengthStdDev(0.5).setTextLengthType(TextLengthType.Tokens)
      .setAutoDetectLanguage(false).setMinTokenLength(1).setToLowercase(false)
      .setTrackNulls(true).setTrackTextLen(true)
      .setInput(rawTextMap).getOutput()

    val transformed = new OpWorkflow().setResultFeatures(smartVectorized).transform(rawDF)
    val result = transformed.collect(smartVectorized)

    /*
      Feature vector should have 16 components, corresponding to two hashed text fields, one categorical field, and
      one ignored text field.

      Hashed text: (5 hash buckets + 1 length + 1 null indicator) = 7 elements
      Categorical: (3 topK + 1 other + 1 null indicator) = 5 elements
      Ignored text: (1 length + 1 null indicator) = 2 elements
     */
    val featureVectorSize = 2 * (hashSize + 2) + (topKCategorial + 2) + 2
    val firstRes = result.head
    firstRes.v.size shouldBe featureVectorSize

    val meta = OpVectorMetadata(transformed.schema(smartVectorized.name))
    meta.columns.length shouldBe featureVectorSize
    meta.columns.slice(0, 5).forall(_.grouping.contains("categorical"))
    meta.columns.slice(5, 10).forall(_.grouping.contains("country"))
    meta.columns.slice(10, 15).forall(_.grouping.contains("text"))
    meta.columns.slice(15, 18).forall(_.descriptorValue.contains(OpVectorColumnMetadata.TextLenString))
    meta.columns.slice(18, 21).forall(_.indicatorValue.contains(OpVectorColumnMetadata.NullString))
  }

  it should "detect and ignore fields that looks like machine-generated IDs by having a low value length variance " +
    "when data is in a single TextMap" in {
    val topKCategorial = 3
    val hashSize = 5

    val smartVectorized = new SmartTextMapVectorizer()
      .setMaxCardinality(10).setNumFeatures(hashSize).setMinSupport(10).setTopK(topKCategorial)
      .setMinLengthStdDev(1.0).setTextLengthType(TextLengthType.FullEntry)
      .setAutoDetectLanguage(false).setMinTokenLength(1).setToLowercase(false)
      .setTrackNulls(true).setTrackTextLen(true)
      .setInput(rawTextMap).getOutput()

    val transformed = new OpWorkflow().setResultFeatures(smartVectorized).transform(rawDF)
    val result = transformed.collect(smartVectorized)

    /*
      Feature vector should have 16 components, corresponding to two hashed text fields, one categorical field, and
      one ignored text field.

      Hashed text: (5 hash buckets + 1 length + 1 null indicator) = 7 elements
      Categorical: (3 topK + 1 other + 1 null indicator) = 5 elements
      Ignored text: (1 length + 1 null indicator) = 2 elements
     */
    val featureVectorSize = 2 * (hashSize + 2) + (topKCategorial + 2) + 2
    val firstRes = result.head
    firstRes.v.size shouldBe featureVectorSize

    val meta = OpVectorMetadata(transformed.schema(smartVectorized.name))
    meta.columns.length shouldBe featureVectorSize
    meta.columns.slice(0, 5).forall(_.grouping.contains("categorical"))
    meta.columns.slice(5, 10).forall(_.grouping.contains("country"))
    meta.columns.slice(10, 15).forall(_.grouping.contains("text"))
    meta.columns.slice(15, 18).forall(_.descriptorValue.contains(OpVectorColumnMetadata.TextLenString))
    meta.columns.slice(18, 21).forall(_.indicatorValue.contains(OpVectorColumnMetadata.NullString))
  }

  it should "detect and ignore fields that looks like machine-generated IDs by having a low token length variance " +
    "when data is in many TextMaps" in {
    val topKCategorial = 3
    val hashSize = 5

    val smartVectorized = new SmartTextMapVectorizer()
      .setMaxCardinality(10).setNumFeatures(hashSize).setMinSupport(10).setTopK(topKCategorial)
      .setMinLengthStdDev(0.5).setTextLengthType(TextLengthType.Tokens)
      .setAutoDetectLanguage(false).setMinTokenLength(1).setToLowercase(false)
      .setTrackNulls(true).setTrackTextLen(true)
      .setInput(rawTextMap1, rawTextMap2, rawTextMap3).getOutput()

    val transformed = new OpWorkflow().setResultFeatures(smartVectorized).transform(rawDFSeparateMaps)
    val result = transformed.collect(smartVectorized)

    /*
      Feature vector should have 16 components, corresponding to two hashed text fields, one categorical field, and
      one ignored text field.

      Hashed text: (5 hash buckets + 1 length + 1 null indicator) = 7 elements
      Categorical: (3 topK + 1 other + 1 null indicator) = 5 elements
      Ignored text: (1 length + 1 null indicator) = 2 elements
     */
    val featureVectorSize = 2 * (hashSize + 2) + (topKCategorial + 2) + 2
    val firstRes = result.head
    firstRes.v.size shouldBe featureVectorSize

    val meta = OpVectorMetadata(transformed.schema(smartVectorized.name))
    meta.columns.length shouldBe featureVectorSize
    meta.columns.slice(0, 5).forall(_.grouping.contains("categorical"))
    meta.columns.slice(5, 10).forall(_.grouping.contains("country"))
    meta.columns.slice(10, 15).forall(_.grouping.contains("text"))
    meta.columns.slice(15, 18).forall(_.descriptorValue.contains(OpVectorColumnMetadata.TextLenString))
    meta.columns.slice(18, 21).forall(_.indicatorValue.contains(OpVectorColumnMetadata.NullString))
  }

<<<<<<< HEAD
  lazy val (newInputData, features) = {
    val N = 5

    val baseText1 = Seq("hello world", "hello world", "good evening").toText ++ Seq(Text.empty, Text.empty)
    val baseText2 = Seq(
      "Hello world!", "What's up", "How are you doing, my friend?", "Not bad, my friend").toText :+ Text.empty
    val baseNames = Seq("Michael", "Michelle", "Roxanne", "Ross").toText :+ Text.empty

    def convertToMap(texts: Seq[Text]): Map[String, String] = texts.map(_.value).zipWithIndex.collect {
      case (Some(text), index) => (if (index == 2) "name" else s"text${index + 1}") -> text } toMap
    val textMap1: Seq[TextMap] = (baseText1, baseText2, baseNames).zipped.map {
      case (a, b, c) => TextMap(convertToMap(Seq(a, b, c)))
    }
    val textMap2: Seq[TextMap] = Seq.fill[TextMap](N)(TextMap.empty)
    val textMap3: Seq[TextMap] = (baseText1, baseText2).zipped.map {
      case (a, b) => TextMap(convertToMap(Seq(a, b)))
    }

    val textAreaMap1: Seq[TextAreaMap] = (baseText1, baseText2, baseNames).zipped.map {
      case (a, b, c) => TextAreaMap(convertToMap(Seq(a, b, c)))
    }
    val textAreaMap2: Seq[TextAreaMap] = Seq.fill[TextAreaMap](N)(TextAreaMap.empty)
    val textAreaMap3: Seq[TextAreaMap] = (baseText1, baseText2).zipped.map {
      case (a, b) => TextAreaMap(convertToMap(Seq(a, b)))
    }

    val nameTextMap: Seq[TextMap] = baseNames.map(_.value match {
      case Some(text) => TextMap(Map("name" -> text))
      case None => TextMap(Map.empty)
    })
    val nameTextAreaMap: Seq[TextAreaMap] = baseNames.map(_.value match {
      case Some(text) => TextAreaMap(Map("name" -> text))
      case None => TextAreaMap(Map.empty)
    })

    val allFeatures = Seq(
      baseText1,       // f0
      baseText2,       // f1
      baseNames,       // f2
      textMap1,        // f3
      textMap2,        // f4
      textAreaMap1,    // f5
      textAreaMap2,    // f6
      nameTextMap,     // f7
      nameTextAreaMap, // f8
      textMap3,        // f9
      textAreaMap3     // f10
    )
    TestFeatureBuilder(allFeatures: _*)
  }

  val newF0: Feature[Text] = features(0).asInstanceOf[Feature[Text]]
  val newF1: Feature[Text] = features(1).asInstanceOf[Feature[Text]]
  val newF2: Feature[Text] = features(2).asInstanceOf[Feature[Text]]
  val newF3: Feature[TextMap] = features(3).asInstanceOf[Feature[TextMap]]
  val newF4: Feature[TextMap] = features(4).asInstanceOf[Feature[TextMap]]
  val newF5: Feature[TextAreaMap] = features(5).asInstanceOf[Feature[TextAreaMap]]
  val newF6: Feature[TextAreaMap] = features(6).asInstanceOf[Feature[TextAreaMap]]
  val newF7: Feature[TextMap] = features(7).asInstanceOf[Feature[TextMap]]
  val newF8: Feature[TextAreaMap] = features(8).asInstanceOf[Feature[TextAreaMap]]
  val newF9: Feature[TextMap] = features(9).asInstanceOf[Feature[TextMap]]
  val newF10: Feature[TextAreaMap] = features(10).asInstanceOf[Feature[TextAreaMap]]

  val biasEstimator: SmartTextVectorizer[Text] = new SmartTextVectorizer()
    .setMaxCardinality(2).setNumFeatures(4).setMinSupport(1)
    .setTopK(2).setPrependFeatureName(false)
    .setHashSpaceStrategy(HashSpaceStrategy.Shared)
    .setSensitiveFeatureMode(SensitiveFeatureMode.DetectAndRemove)
    .setInput(newF0, newF1)

  val biasMapEstimator: SmartTextMapVectorizer[TextMap] = new SmartTextMapVectorizer()
    .setMaxCardinality(2).setNumFeatures(4).setMinSupport(1)
    .setTopK(2).setPrependFeatureName(false)
    .setHashSpaceStrategy(HashSpaceStrategy.Shared)
    .setSensitiveFeatureMode(SensitiveFeatureMode.DetectAndRemove)
    .setInput(newF3, newF4)

  val biasAreaMapEstimator: SmartTextMapVectorizer[TextAreaMap] = new SmartTextMapVectorizer()
    .setMaxCardinality(2).setNumFeatures(4).setMinSupport(1)
    .setTopK(2).setPrependFeatureName(false)
    .setHashSpaceStrategy(HashSpaceStrategy.Shared)
    .setSensitiveFeatureMode(SensitiveFeatureMode.DetectAndRemove)
    .setInput(newF5, newF6)

  Spec[SmartTextMapVectorizer[OPMap[String]]] should "detect a single name feature" in {
    val mapEstimator: SmartTextMapVectorizer[TextMap] = biasMapEstimator.setInput(newF7)
    val mapModel: SmartTextMapVectorizerModel[TextMap] = mapEstimator
      .fit(newInputData)
      .asInstanceOf[SmartTextMapVectorizerModel[TextMap]]
    mapModel.args.allFeatureInfo.flatMap(_.map(_.vectorizationMethod)) shouldBe Seq(Ignore)

    val areaMapEstimator: SmartTextMapVectorizer[TextAreaMap] = biasAreaMapEstimator.setInput(newF8)
    val areaMapModel: SmartTextMapVectorizerModel[TextAreaMap] = areaMapEstimator
      .fit(newInputData)
      .asInstanceOf[SmartTextMapVectorizerModel[TextAreaMap]]
    areaMapModel.args.allFeatureInfo.flatMap(_.map(_.vectorizationMethod)) shouldBe Seq(Ignore)
  }

  it should "detect a single name feature and return empty vectors" in {
    val mapEstimator: SmartTextMapVectorizer[TextMap] = biasMapEstimator.setInput(newF7)
    val areaMapEstimator: SmartTextMapVectorizer[TextAreaMap] = biasAreaMapEstimator.setInput(newF8)

    val smartVectorized = mapEstimator.getOutput()
    val smartAreaVectorized = areaMapEstimator.getOutput()
    val transformed = new OpWorkflow()
      .setResultFeatures(smartVectorized, smartAreaVectorized).transform(newInputData)
    val result1 = transformed.collect(smartVectorized)
    val result2 = transformed.collect(smartAreaVectorized)

    // The only entries in the output should be null indicators
    val expected = Seq(
      Vectors.dense(Array(0.0)),
      Vectors.dense(Array(0.0)),
      Vectors.dense(Array(0.0)),
      Vectors.dense(Array(0.0)),
      Vectors.dense(Array(1.0))
    ).map(_.toOPVector)

    result1 shouldBe expected
    result2 shouldBe expected

    OpVectorMetadata("OutputVector", mapEstimator.getMetadata()).size shouldBe 1
    OpVectorMetadata("OutputVector", areaMapEstimator.getMetadata()).size shouldBe 1
  }

  it should "detect a single name column among other non-name Text columns" in {
    val mapEstimator: SmartTextMapVectorizer[TextMap] = biasMapEstimator.setInput(newF3, newF4)
    val mapModel: SmartTextMapVectorizerModel[TextMap] = mapEstimator
      .fit(newInputData)
      .asInstanceOf[SmartTextMapVectorizerModel[TextMap]]
    mapModel.args.allFeatureInfo.flatMap(_.map(_.vectorizationMethod)) shouldBe
      Array(Pivot, Hash, Ignore)

    val areaMapEstimator: SmartTextMapVectorizer[TextAreaMap] = biasAreaMapEstimator.setInput(newF5, newF6)
    val areaMapModel: SmartTextMapVectorizerModel[TextAreaMap] = areaMapEstimator
      .fit(newInputData)
      .asInstanceOf[SmartTextMapVectorizerModel[TextAreaMap]]
    areaMapModel.args.allFeatureInfo.flatMap(_.map(_.vectorizationMethod)) shouldBe
      Array(Pivot, Hash, Ignore)
  }

  it should "not create information in the vector for a single name column among other non-name Text columns" in {
    {
      val mapEstimator: SmartTextMapVectorizer[TextMap] = biasMapEstimator.setInput(newF3, newF4)
      val mapOutput = mapEstimator.getOutput()

      val withoutNamesEstimator: SmartTextMapVectorizer[TextMap] = new SmartTextMapVectorizer[TextMap]()
        .setMaxCardinality(2).setNumFeatures(4).setMinSupport(1)
        .setTopK(2).setPrependFeatureName(false)
        .setHashSpaceStrategy(HashSpaceStrategy.Shared)
        .setSensitiveFeatureMode(SensitiveFeatureMode.Off)
        .setInput(newF9, newF4)
      val withoutNamesOutput = withoutNamesEstimator.getOutput()

      val transformed = new OpWorkflow().setResultFeatures(mapOutput, withoutNamesOutput).transform(newInputData)
      val result = transformed.collect(mapOutput, withoutNamesOutput)
      val (withNames, withoutNames) = result.unzip

      // There should only be a single extra metadata entry for the null indicator of the (removed) name field
      OpVectorMetadata("OutputVector", mapEstimator.getMetadata()).size shouldBe
        OpVectorMetadata("OutputVector", withoutNamesEstimator.getMetadata()).size + 1

      // All of the entries in the vector
      // (other than the last one corresponding to the null indicator for the removed name field)
      // should be the same
      // Note: Changing the order of vector information will fail this test
      withNames.zip(withoutNames) foreach { case (withVector, withoutVector) =>
        val withArray = withVector.value.toArray
        val withoutArray = withoutVector.value.toArray :+ withArray.last
        withArray shouldBe withoutArray
      }
    }
    {
      val areaMapEstimator: SmartTextMapVectorizer[TextAreaMap] = biasAreaMapEstimator.setInput(newF5, newF6)
      val areaMapOutput = areaMapEstimator.getOutput()

      val oldMapEstimator: SmartTextMapVectorizer[TextAreaMap] = new SmartTextMapVectorizer[TextAreaMap]()
        .setMaxCardinality(2).setNumFeatures(4).setMinSupport(1)
        .setTopK(2).setPrependFeatureName(false)
        .setHashSpaceStrategy(HashSpaceStrategy.Shared)
        .setSensitiveFeatureMode(SensitiveFeatureMode.Off)
        .setInput(newF10, newF6)
      val oldMapOutput = oldMapEstimator.getOutput()

      val transformed = new OpWorkflow().setResultFeatures(areaMapOutput, oldMapOutput).transform(newInputData)
      val result = transformed.collect(areaMapOutput, oldMapOutput)
      val (withNames, withoutNames) = result.unzip

      OpVectorMetadata("OutputVector", areaMapEstimator.getMetadata()).size shouldBe
        OpVectorMetadata("OutputVector", oldMapEstimator.getMetadata()).size + 1

      withNames.zip(withoutNames) foreach { case (withVector, withoutVector) =>
        val withArray = withVector.value.toArray
        val withoutArray = withoutVector.value.toArray :+ withArray.last
        withArray shouldBe withoutArray
      }
    }
  }

  it should "compute sensitive information in the metadata for one detected name column" in {
    val prevLoggingLevels = getLoggingLevels
    loggingLevel(Level.DEBUG) // Changes SensitiveFeatureInformation creation logic

    def assertSensitive(estimator: SequenceEstimator[_, _], fname: String): Unit = {
      val sensitive = OpVectorMetadata("OutputVector", estimator.getMetadata()).sensitive
      sensitive.get(fname) match {
        case Some(Seq(SensitiveNameInformation(
          probName, genderDetectResults, probMale, probFemale, probOther, name, mapKey, actionTaken
        ))) =>
          probName shouldBe 1.0
          genderDetectResults.length shouldBe NameDetectUtils.GenderDetectStrategies.length
          probMale shouldBe 0.5
          probFemale shouldBe 0.5
          probOther shouldBe 0.0
          name shouldBe fname
          mapKey shouldBe Some("name")
          actionTaken shouldBe true
        case None => fail("Sensitive information not found in the metadata.")
        case _ => fail("Wrong kind of sensitive information found in the metadata.")
      }
    }

    val mapEstimator: SmartTextMapVectorizer[TextMap] = biasMapEstimator.setInput(newF7)
    val mapModel: SmartTextMapVectorizerModel[TextMap] = mapEstimator
      .fit(newInputData)
      .asInstanceOf[SmartTextMapVectorizerModel[TextMap]]
    assertSensitive(mapEstimator, newF7.name)

    val areaMapEstimator: SmartTextMapVectorizer[TextAreaMap] = biasAreaMapEstimator.setInput(newF8)
    val areaMapModel: SmartTextMapVectorizerModel[TextAreaMap] = areaMapEstimator
      .fit(newInputData)
      .asInstanceOf[SmartTextMapVectorizerModel[TextAreaMap]]
    assertSensitive(areaMapEstimator, newF8.name)

    loggingLevels(prevLoggingLevels) // Reset logging levels
  }

  it should "compute sensitive information in the metadata for multiple detected name columns" in {
    def assertSensitive(estimator: SequenceEstimator[_, _], fname: String, fMapKey: String): Unit = {
      val sensitive = OpVectorMetadata("OutputVector", estimator.getMetadata()).sensitive
      sensitive.get(fname) match {
        case Some(Seq(SensitiveNameInformation(
          probName, genderDetectResults, probMale, probFemale, probOther, name, mapKey, actionTaken
        ))) =>
          probName should be > 0.0
          probName should be <= 1.0
          probMale should be <= 1.0
          probFemale should be <= 1.0
          probOther should be <= 1.0
          (probMale + probFemale + probOther) - 1.0 should be < 0.01

          genderDetectResults.length shouldBe 1 // because debugging is off
          name shouldBe fname
          mapKey shouldBe Some(fMapKey)
          actionTaken shouldBe true
        case None => fail("Sensitive information not found in the metadata.")
        case _ => fail("Wrong kind of sensitive information found in the metadata.")
      }
    }

    val mapEstimator: SmartTextMapVectorizer[TextMap] = biasMapEstimator.setInput(newF3, newF4, newF7)
    val mapModel: SmartTextMapVectorizerModel[TextMap] = mapEstimator
      .fit(newInputData)
      .asInstanceOf[SmartTextMapVectorizerModel[TextMap]]
    assertSensitive(mapEstimator, newF3.name, "name")
    assertSensitive(mapEstimator, newF7.name, "name")

    val areaMapEstimator: SmartTextMapVectorizer[TextAreaMap] = biasAreaMapEstimator.setInput(newF5, newF6, newF8)
    val areaMapModel: SmartTextMapVectorizerModel[TextAreaMap] = areaMapEstimator
      .fit(newInputData)
      .asInstanceOf[SmartTextMapVectorizerModel[TextAreaMap]]
    assertSensitive(areaMapEstimator, newF5.name, "name")
    assertSensitive(areaMapEstimator, newF8.name, "name")
  }

  it should "compute sensitive information in the metadata for all columns only when debugging is on" in {
    val mapEstimator: SmartTextMapVectorizer[TextMap] = biasMapEstimator.setInput(newF3, newF4, newF7)
    val mapModel: SmartTextMapVectorizerModel[TextMap] = mapEstimator
      .fit(newInputData)
      .asInstanceOf[SmartTextMapVectorizerModel[TextMap]]
    val areaMapEstimator: SmartTextMapVectorizer[TextAreaMap] = biasAreaMapEstimator.setInput(newF5, newF6, newF8)
    val areaMapModel: SmartTextMapVectorizerModel[TextAreaMap] = areaMapEstimator
      .fit(newInputData)
      .asInstanceOf[SmartTextMapVectorizerModel[TextAreaMap]]

    val mapSensitive = OpVectorMetadata("OutputVector", mapEstimator.getMetadata()).sensitive
    val areaMapSensitive = OpVectorMetadata("OutputVector", areaMapEstimator.getMetadata()).sensitive

    val sensitiveCols = Seq(newF3, newF7, newF5, newF8).map(_.name)
    Seq(newF3, newF4, newF7).map(_.name) foreach { fname: String =>
      if (sensitiveCols contains fname) {
        mapSensitive contains fname shouldBe true
      } else {
        mapSensitive contains fname shouldBe false
      }
    }
    Seq(newF5, newF6, newF8).map(_.name) foreach { fname: String =>
      if (sensitiveCols contains fname) {
        areaMapSensitive contains fname shouldBe true
      } else {
        areaMapSensitive contains fname shouldBe false
      }
    }

    {
      val prevLoggingLevels = getLoggingLevels
      loggingLevel(Level.DEBUG) // Changes SensitiveFeatureInformation creation logic
      val mapEstimator: SmartTextMapVectorizer[TextMap] = biasMapEstimator.setInput(newF3, newF4, newF7)
      val mapModel: SmartTextMapVectorizerModel[TextMap] = mapEstimator
        .fit(newInputData)
        .asInstanceOf[SmartTextMapVectorizerModel[TextMap]]
      val areaMapEstimator: SmartTextMapVectorizer[TextAreaMap] = biasAreaMapEstimator.setInput(newF5, newF6, newF8)
      val areaMapModel: SmartTextMapVectorizerModel[TextAreaMap] = areaMapEstimator
        .fit(newInputData)
        .asInstanceOf[SmartTextMapVectorizerModel[TextAreaMap]]

      val mapSensitive = OpVectorMetadata("OutputVector", mapEstimator.getMetadata()).sensitive
      val areaMapSensitive = OpVectorMetadata("OutputVector", areaMapEstimator.getMetadata()).sensitive
      Seq(newF3, newF7).map(_.name) foreach { fname: String =>
        mapSensitive contains fname shouldBe true
        mapSensitive get fname match {
          case Some(Seq(SensitiveNameInformation(_, _, _, _, _, _, _, actionTaken))) =>
            if (sensitiveCols contains fname) {
              actionTaken shouldBe true
            } else {
              actionTaken shouldBe false
            }
          case None => fail("Sensitive information not found in the metadata.")
          case Some(_) => fail("Wrong kind of sensitive information found in the metadata.")
        }
      }
      Seq(newF5, newF8).map(_.name) foreach { fname: String =>
        areaMapSensitive contains fname shouldBe true
        areaMapSensitive get fname match {
          case Some(Seq(SensitiveNameInformation(_, _, _, _, _, _, _, actionTaken))) =>
            if (sensitiveCols contains fname) {
              actionTaken shouldBe true
            } else {
              actionTaken shouldBe false
            }
          case None => fail("Sensitive information not found in the metadata.")
          case Some(_) => fail("Wrong kind of sensitive information found in the metadata.")
        }
      }
      loggingLevels(prevLoggingLevels) // Reset logging levels
    }
=======
  it should "detect and ignore fields that looks like machine-generated IDs by having a low value length variance " +
    "when data is in many TextMaps" in {
    val topKCategorial = 3
    val hashSize = 5

    val smartVectorized = new SmartTextMapVectorizer()
      .setMaxCardinality(10).setNumFeatures(hashSize).setMinSupport(10).setTopK(topKCategorial)
      .setMinLengthStdDev(1.0).setTextLengthType(TextLengthType.FullEntry)
      .setAutoDetectLanguage(false).setMinTokenLength(1).setToLowercase(false)
      .setTrackNulls(true).setTrackTextLen(true)
      .setInput(rawTextMap1, rawTextMap2, rawTextMap3).getOutput()

    val transformed = new OpWorkflow().setResultFeatures(smartVectorized).transform(rawDFSeparateMaps)
    val result = transformed.collect(smartVectorized)

    /*
      Feature vector should have 16 components, corresponding to two hashed text fields, one categorical field, and
      one ignored text field.

      Hashed text: (5 hash buckets + 1 length + 1 null indicator) = 7 elements
      Categorical: (3 topK + 1 other + 1 null indicator) = 5 elements
      Ignored text: (1 length + 1 null indicator) = 2 elements
     */
    val featureVectorSize = 2 * (hashSize + 2) + (topKCategorial + 2) + 2
    val firstRes = result.head
    firstRes.v.size shouldBe featureVectorSize

    val meta = OpVectorMetadata(transformed.schema(smartVectorized.name))
    meta.columns.length shouldBe featureVectorSize
    meta.columns.slice(0, 5).forall(_.grouping.contains("categorical"))
    meta.columns.slice(5, 10).forall(_.grouping.contains("country"))
    meta.columns.slice(10, 15).forall(_.grouping.contains("text"))
    meta.columns.slice(15, 18).forall(_.descriptorValue.contains(OpVectorColumnMetadata.TextLenString))
    meta.columns.slice(18, 21).forall(_.indicatorValue.contains(OpVectorColumnMetadata.NullString))
  }

  it should "treat the edge case of coverage being near 0" in {
    val maxCard = 100
    val vectorizer = new SmartTextMapVectorizer().setCoveragePct(1e-10).setMaxCardinality(maxCard).setMinSupport(1)
      .setTrackTextLen(true).setInput(rawCatCountryMap)
    val output = vectorizer.getOutput()
    val transformed = new OpWorkflow().setResultFeatures(output).transform(countryMapDF)
    assertVectorLength(transformed, output, TransmogrifierDefaults.TopK + 2, Pivot)
  }
  it should "treat the edge case of coverage being near 1" in {
    val maxCard = 100
    val vectorizer = new SmartTextMapVectorizer().setCoveragePct(1.0 - 1e-10).setMaxCardinality(maxCard)
      .setMinSupport(1)
      .setTrackTextLen(true).setInput(rawCatCountryMap)
    val output = vectorizer.getOutput()
    val transformed = new OpWorkflow().setResultFeatures(output).transform(countryMapDF)
    assertVectorLength(transformed, output, TransmogrifierDefaults.DefaultNumOfFeatures + 2, Hash)
  }

  it should "detect one categorical with high cardinality using the coverage" in {
    val maxCard = 100
    val topK = 10
    val cardinality = countryMapDF.select(rawCatCountryMap).as[TextMap#Value].map(_("f0")).distinct().count().toInt
    cardinality should be > maxCard
    cardinality should be > topK
    val vectorizer = new SmartTextMapVectorizer()
      .setMaxCardinality(maxCard).setTopK(topK).setMinSupport(1).setCoveragePct(0.5).setCleanText(false)
      .setInput(rawCatCountryMap)
    val output = vectorizer.getOutput()
    val transformed = new OpWorkflow().setResultFeatures(output).transform(countryMapDF)
    assertVectorLength(transformed, output, topK + 2, Pivot)
  }

  it should "not pivot using the coverage because of a high minimum support" in {
    val maxCard = 100
    val topK = 10
    val minSupport = 99999
    val numHashes = 5
    val cardinality = countryMapDF.select(rawCatCountryMap).as[TextMap#Value].map(_("f0")).distinct().count().toInt
    cardinality should be > maxCard
    cardinality should be > topK
    val vectorizer = new SmartTextMapVectorizer()
      .setMaxCardinality(maxCard).setTopK(topK).setMinSupport(minSupport).setNumFeatures(numHashes).setCoveragePct(0.5)
      .setTrackTextLen(true).setCleanText(false).setInput(rawCatCountryMap)
    val output = vectorizer.getOutput()
    val transformed = new OpWorkflow().setResultFeatures(output).transform(countryMapDF)
    assertVectorLength(transformed, output, numHashes + 2, Hash)
  }

  it should "still pivot using the coverage despite a high minimum support" in {
    val maxCard = 100
    val topK = 10
    val minSupport = 100
    val numHashes = 5
    val cardinality = countryMapDF.select(rawCatCountryMap).as[TextMap#Value].map(_("f0")).distinct().count().toInt
    cardinality should be > maxCard
    cardinality should be > topK
    val vectorizer = new SmartTextMapVectorizer()
      .setMaxCardinality(maxCard).setTopK(topK).setMinSupport(minSupport).setNumFeatures(numHashes).setCoveragePct(0.5)
      .setTrackTextLen(true).setCleanText(false).setInput(rawCatCountryMap)
    val output = vectorizer.getOutput()
    val transformed = new OpWorkflow().setResultFeatures(output).transform(countryMapDF)
    assertVectorLength(transformed, output, 3, Pivot)
  }

  it should "not pivot using the coverage because top K is too high" in {
    val maxCard = 100
    val topK = 1000000
    val numHashes = 5
    val cardinality = countryMapDF.select(rawCatCountryMap).as[TextMap#Value].map(_("f0")).distinct().count().toInt
    cardinality should be > maxCard
    cardinality should be <= topK
    val vectorizer = new SmartTextMapVectorizer()
      .setMaxCardinality(maxCard).setTopK(topK).setNumFeatures(numHashes).setCoveragePct(0.5)
      .setTrackTextLen(true).setCleanText(false).setInput(rawCatCountryMap)
    val output = vectorizer.getOutput()
    val transformed = new OpWorkflow().setResultFeatures(output).transform(countryMapDF)
    assertVectorLength(transformed, output, numHashes + 2, Hash)
  }

  it should "still transform country into text, despite the coverage" in {
    val maxCard = 100
    val topK = 10
    val numHashes = 5
    val cardinality = rawDFSeparateMaps.select(rawTextMap1).as[TextMap#Value].map(_.get("f0")).distinct().count().toInt
    cardinality should be > maxCard
    cardinality should be > topK
    val coverageHashed = new SmartTextMapVectorizer()
      .setMaxCardinality(maxCard).setTopK(topK).setMinSupport(1).setCoveragePct(0.5).setCleanText(false)
      .setTrackTextLen(true).setNumFeatures(numHashes).setInput(rawTextMap1).getOutput()
    val transformed = new OpWorkflow().setResultFeatures(coverageHashed).transform(rawDFSeparateMaps)
    val expectedLength = numHashes + 2 + categoricalTextData.toSet.filter(!_.isEmpty).toSeq.length + 2
    assertVectorLength(transformed, coverageHashed, expectedLength , Hash)
  }

  it should "create a TextStats object from text that makes sense" in {
    val res = TextMapStats.computeTextMapStats[TextMap](
      textMapData,
      shouldCleanKeys = false,
      shouldCleanValues = false,
      shouldTokenize = true,
      maxCardinality = 100
    )

    // Check sizes
    res.keyValueCounts.size shouldBe 2 // Two keys in textMapData
    res.keyValueCounts.keySet should contain theSameElementsAs Seq("f1", "f2")

    // Check value counts
    res.keyValueCounts("f1").valueCounts.size shouldBe 1
    res.keyValueCounts("f1").valueCounts should contain
      ("I have got a lovely bunch of coconuts. Here they are all standing in a row." -> 1)
    res.keyValueCounts("f2").valueCounts.size shouldBe 1
    res.keyValueCounts("f2").valueCounts should contain ("Olly wolly polly woggy ump bump fizz!" -> 1)

    // Check token length counts
    res.keyValueCounts("f1").lengthCounts.size shouldBe tokensMap("f1").value.map(_.length).distinct.length
    res.keyValueCounts("f1").lengthCounts should contain (6 -> 1L)
    res.keyValueCounts("f1").lengthCounts should contain (3 -> 2L)
    res.keyValueCounts("f1").lengthCounts should contain (5 -> 1L)
    res.keyValueCounts("f1").lengthCounts should contain (8 -> 2L)
    res.keyValueCounts("f2").lengthCounts.size shouldBe tokensMap("f2").value.map(_.length).distinct.length
    res.keyValueCounts("f2").lengthCounts should contain (4 -> 3L)
    res.keyValueCounts("f2").lengthCounts should contain (5 -> 3L)
    res.keyValueCounts("f2").lengthCounts should contain (3 -> 1L)
  }

  it should "create a TextStats with the correct derived quantities" in {
    val res = TextMapStats.computeTextMapStats[TextMap](
      textMapData,
      shouldCleanKeys = false,
      shouldCleanValues = false,
      shouldTokenize = true,
      maxCardinality = 100
    )

    checkDerivedQuantities(res, "f1", Seq(6, 3, 3, 5, 8, 8).map(_.toLong))
    checkDerivedQuantities(res, "f2", Seq(4, 5, 5, 5, 3, 4, 4).map(_.toLong))
  }

  it should "turn a string into a corresponding TextStats instance that respects maxCardinality" in {
    val res = TextMapStats.computeTextMapStats[TextMap](
      textMapData,
      shouldCleanKeys = false,
      shouldCleanValues = false,
      shouldTokenize = true,
      maxCardinality = 2
    )

    // Check lengths
    res.keyValueCounts.size shouldBe 2 // Two keys in textMapData
    res.keyValueCounts.keySet should contain theSameElementsAs Seq("f1", "f2")

    // Check value counts
    res.keyValueCounts("f1").valueCounts.size shouldBe 1
    res.keyValueCounts("f1").valueCounts should contain
    ("I have got a lovely bunch of coconuts. Here they are all standing in a row." -> 1)
    res.keyValueCounts("f2").valueCounts.size shouldBe 1
    res.keyValueCounts("f2").valueCounts should contain ("Olly wolly polly woggy ump bump fizz!" -> 1)

    // Check token length counts
    res.keyValueCounts("f1").lengthCounts.size shouldBe 3
    res.keyValueCounts("f1").lengthCounts should contain (6 -> 1L)
    res.keyValueCounts("f1").lengthCounts should contain (3 -> 1L)
    res.keyValueCounts("f1").lengthCounts should contain (5 -> 1L)
    checkDerivedQuantities(res, "f1", Seq(6, 3, 5).map(_.toLong))

    res.keyValueCounts("f2").lengthCounts.size shouldBe 3
    res.keyValueCounts("f2").lengthCounts should contain (4 -> 1L)
    res.keyValueCounts("f2").lengthCounts should contain (5 -> 3L)
    res.keyValueCounts("f2").lengthCounts should contain (3 -> 1L)
    checkDerivedQuantities(res, "f2", Seq(4, 5, 5, 5, 3).map(_.toLong))
  }

  it should "turn on stripHTML flag is equivalent to passing in a custom AnalyzerHtmlStrip" +
    "inside SmartTextMapVectorizer" in {
    val exampleHTML = "<body>Big ones, small <h1>ones</h1>, some as big as your head</body>".toText
    val tokensWithFlag = new SmartTextMapVectorizer()
      .setStripHtml(true).setInput(m1).tokenize(exampleHTML).tokens.value
    val tokensWithAnalyzer = new SmartTextMapVectorizer().setInput(m1)
      .tokenize(exampleHTML, analyzer = TextTokenizer.AnalyzerHtmlStrip).tokens.value
    tokensWithFlag should contain theSameElementsInOrderAs tokensWithAnalyzer
  }

  private[op] def assertVectorLength(df: DataFrame, output: FeatureLike[OPVector],
    expectedLength: Int, textVectorizationMethod: TextVectorizationMethod): Unit = {
    val result = df.collect(output)
    val firstRes = result.head
    val metaColumns = OpVectorMetadata(df.schema(output.name)).columns

    firstRes.v.size shouldBe expectedLength
    metaColumns.length shouldBe expectedLength

    textVectorizationMethod match {
      case Pivot => assert(metaColumns(expectedLength - 2).indicatorValue.contains(OpVectorColumnMetadata.OtherString))
      case Hash => assert(metaColumns(expectedLength - 2).descriptorValue
        .contains(OpVectorColumnMetadata.TextLenString))
      case other => throw new Error(s"Only Pivoting or Hashing possible, got ${other} instead")
    }
    assert(metaColumns(expectedLength - 1).indicatorValue.contains(OpVectorColumnMetadata.NullString))
  }

  /**
   * Set of tests to check that the derived quantities calculated on the length distribution in TextMapStats (for
   * a single key) match the actual length distributions of the tokens.
   *
   * @param res       TextMapStats result to compare
   * @param key       key to use for comparisons
   * @param lengthSeq Expected length sequence
   * @return          Assertions on derived quantities in TextStats
   */
  private[op] def checkDerivedQuantities(res: TextMapStats, key: String, lengthSeq: Seq[Long]): Assertion = {
    val expectedLengthMean = lengthSeq.sum.toDouble / lengthSeq.length
    val expectedLengthVariance = lengthSeq.map(x => math.pow((x - expectedLengthMean), 2)).sum / lengthSeq.length
    val expectedLengthStdDev = math.sqrt(expectedLengthVariance)

    res.keyValueCounts(key).lengthSize shouldBe lengthSeq.length
    compareWithTol(res.keyValueCounts(key).lengthMean, expectedLengthMean, tol)
    compareWithTol(res.keyValueCounts(key).lengthVariance, expectedLengthVariance, tol)
    compareWithTol(res.keyValueCounts(key).lengthStdDev, expectedLengthStdDev, tol)
>>>>>>> 10403619
  }
}<|MERGE_RESOLUTION|>--- conflicted
+++ resolved
@@ -31,15 +31,10 @@
 package com.salesforce.op.stages.impl.feature
 
 import com.salesforce.op._
-<<<<<<< HEAD
-import com.salesforce.op.features.Feature
+import com.salesforce.op.features.{Feature, FeatureLike}
 import com.salesforce.op.features.types.Text
 import com.salesforce.op.stages.base.sequence.{SequenceEstimator, SequenceModel}
 import com.salesforce.op.stages.impl.feature.TextVectorizationMethod._
-=======
-import com.salesforce.op.features.FeatureLike
-import com.salesforce.op.stages.base.sequence.SequenceModel
->>>>>>> 10403619
 import com.salesforce.op.test.{OpEstimatorSpec, TestFeatureBuilder}
 import com.salesforce.op.utils.spark.{OpVectorColumnMetadata, OpVectorMetadata}
 import com.salesforce.op.utils.spark.RichDataset._
@@ -572,7 +567,6 @@
     meta.columns.slice(18, 21).forall(_.indicatorValue.contains(OpVectorColumnMetadata.NullString))
   }
 
-<<<<<<< HEAD
   lazy val (newInputData, features) = {
     val N = 5
 
@@ -919,7 +913,8 @@
       }
       loggingLevels(prevLoggingLevels) // Reset logging levels
     }
-=======
+  }
+
   it should "detect and ignore fields that looks like machine-generated IDs by having a low value length variance " +
     "when data is in many TextMaps" in {
     val topKCategorial = 3
@@ -1175,6 +1170,5 @@
     compareWithTol(res.keyValueCounts(key).lengthMean, expectedLengthMean, tol)
     compareWithTol(res.keyValueCounts(key).lengthVariance, expectedLengthVariance, tol)
     compareWithTol(res.keyValueCounts(key).lengthStdDev, expectedLengthStdDev, tol)
->>>>>>> 10403619
   }
 }