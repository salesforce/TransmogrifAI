--- conflicted
+++ resolved
@@ -74,10 +74,6 @@
     distribs(4).distribution.sum shouldBe 3
     distribs(4).summaryInfo.length shouldBe bins
     distribs(2).cardEstimate.get shouldBe TextStats(Map("4" -> 1, "6" -> 1))
-<<<<<<< HEAD
-=======
-    distribs(2).moments.get shouldBe Moments(2, 5.0, 2.0, 0.0, 2.0)
->>>>>>> e0ea2ed6
     distribs(4).cardEstimate.get shouldBe TextStats(Map("5.0" -> 1, "1.0" -> 1, "3.0" -> 1))
   }
 
@@ -196,11 +192,7 @@
   it should "have toString" in {
     FeatureDistribution("A", None, 10, 1, Array(1, 4, 0, 0, 6), Array.empty).toString() shouldBe
       "FeatureDistribution(type = Training, name = A, key = None, count = 10, nulls = 1, " +
-<<<<<<< HEAD
-        "distribution = [1.0,4.0,0.0,0.0,6.0], summaryInfo = [], cardinality = , rawFeatureType = )"
-=======
-        "distribution = [1.0,4.0,0.0,0.0,6.0], summaryInfo = [], moments = )"
->>>>>>> e0ea2ed6
+        "distribution = [1.0,4.0,0.0,0.0,6.0], summaryInfo = [])"
   }
 
   it should "marshall to/from json" in {
