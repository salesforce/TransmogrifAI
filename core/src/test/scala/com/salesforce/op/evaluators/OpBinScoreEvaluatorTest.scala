--- conflicted
+++ resolved
@@ -70,11 +70,7 @@
   )
 
   Spec[OpBinScoreEvaluator] should "return the bin metrics" in {
-<<<<<<< HEAD
-    val metrics = new OpBinScoreEvaluator(numBins = 4)
-=======
     val metrics = new OpBinScoreEvaluator(numOfBins = 4)
->>>>>>> 9e9cc636
       .setLabelCol(label.name).setPredictionCol(prediction.name).evaluateAll(dataset)
 
     metrics shouldBe BinaryClassificationBinMetrics(
