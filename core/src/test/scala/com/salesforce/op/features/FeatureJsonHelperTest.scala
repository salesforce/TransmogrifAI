/*
 * Copyright (c) 2017, Salesforce.com, Inc.
 * All rights reserved.
 *
 * Redistribution and use in source and binary forms, with or without
 * modification, are permitted provided that the following conditions are met:
 *
 * * Redistributions of source code must retain the above copyright notice, this
 *   list of conditions and the following disclaimer.
 *
 * * Redistributions in binary form must reproduce the above copyright notice,
 *   this list of conditions and the following disclaimer in the documentation
 *   and/or other materials provided with the distribution.
 *
 * * Neither the name of the copyright holder nor the names of its
 *   contributors may be used to endorse or promote products derived from
 *   this software without specific prior written permission.
 *
 * THIS SOFTWARE IS PROVIDED BY THE COPYRIGHT HOLDERS AND CONTRIBUTORS "AS IS"
 * AND ANY EXPRESS OR IMPLIED WARRANTIES, INCLUDING, BUT NOT LIMITED TO, THE
 * IMPLIED WARRANTIES OF MERCHANTABILITY AND FITNESS FOR A PARTICULAR PURPOSE ARE
 * DISCLAIMED. IN NO EVENT SHALL THE COPYRIGHT HOLDER OR CONTRIBUTORS BE LIABLE
 * FOR ANY DIRECT, INDIRECT, INCIDENTAL, SPECIAL, EXEMPLARY, OR CONSEQUENTIAL
 * DAMAGES (INCLUDING, BUT NOT LIMITED TO, PROCUREMENT OF SUBSTITUTE GOODS OR
 * SERVICES; LOSS OF USE, DATA, OR PROFITS; OR BUSINESS INTERRUPTION) HOWEVER
 * CAUSED AND ON ANY THEORY OF LIABILITY, WHETHER IN CONTRACT, STRICT LIABILITY,
 * OR TORT (INCLUDING NEGLIGENCE OR OTHERWISE) ARISING IN ANY WAY OUT OF THE USE
 * OF THIS SOFTWARE, EVEN IF ADVISED OF THE POSSIBILITY OF SUCH DAMAGE.
 */

package com.salesforce.op.features

import com.salesforce.op._
import com.salesforce.op.filters.FeatureDistribution
import com.salesforce.op.test.{PassengerFeaturesTest, TestCommon}
<<<<<<< HEAD
import com.salesforce.op.utils.json.JsonUtils
import org.apache.spark.ml.attribute.NominalAttribute
import com.salesforce.op.utils.spark.RichMetadata._
import org.apache.spark.sql.types.Metadata
=======
import org.apache.spark.sql.types.MetadataBuilder
>>>>>>> 0a461e9d
import org.json4s.MappingException
import org.junit.runner.RunWith
import org.scalatest.FlatSpec
import org.scalatest.junit.JUnitRunner


@RunWith(classOf[JUnitRunner])
class FeatureJsonHelperTest extends FlatSpec with PassengerFeaturesTest with TestCommon {

  trait DifferentParents {
    val feature = height + weight
    val stages = Map(
      feature.originStage.uid -> feature.originStage,
      height.originStage.uid -> height.originStage
    )
    val features = Map(height.uid -> height, weight.uid -> weight)
  }

  trait SameParents {
    val feature = height + height
    val stages = Map(feature.originStage.uid -> feature.originStage)
    val features = Map(height.uid -> height, height.uid -> height)
  }

  Spec(FeatureJsonHelper.getClass) should "serialize/deserialize a feature properly" in new DifferentParents {
    val json = feature.toJson()
    val parsedFeature = FeatureJsonHelper.fromJsonString(json, stages, features)
    if (parsedFeature.isFailure) fail(s"Failed to deserialize from json: $json", parsedFeature.failed.get)

    val res = parsedFeature.get
    res shouldBe a[Feature[_]]
    res.equals(feature) shouldBe true
    res.uid shouldBe feature.uid
    res.wtt.tpe =:= feature.wtt.tpe shouldBe true
  }

  it should "deserialize a set of parent features from one reference" in new SameParents {
    val json = feature.toJson()
    val parsedFeature = FeatureJsonHelper.fromJsonString(feature.toJson(), stages, features)
    if (parsedFeature.isFailure) fail(s"Failed to deserialize from json: $json", parsedFeature.failed.get)

    val res = parsedFeature.get
    res.equals(feature) shouldBe true
    res.wtt.tpe =:= feature.wtt.tpe shouldBe true
  }

  it should "fail to deserialize invalid json" in new DifferentParents {
    val res = FeatureJsonHelper.fromJsonString("{}", stages, features)
    res.isFailure shouldBe true
    res.failed.get shouldBe a[MappingException]
  }

  it should "fail when origin stage is not found" in new DifferentParents {
    val res = FeatureJsonHelper.fromJsonString(feature.toJson(), stages = Map.empty, features)
    res.isFailure shouldBe true
    res.failed.get shouldBe a[RuntimeException]
  }

  it should "fail when not all parents are found" in new DifferentParents {
    val res = FeatureJsonHelper.fromJsonString(feature.toJson(), stages, features = Map.empty)
    res.isFailure shouldBe true
    res.failed.get shouldBe a[RuntimeException]
  }

  it should "serialize and deserialize all information" in new DifferentParents {
    val dist = Seq(new FeatureDistribution(name = "dt", key = None, count = 1, nulls = 0,
    distribution = Array(0.5), summaryInfo = Array(1.0)))
<<<<<<< HEAD
    val meta = NominalAttribute.defaultAttr
      .withName("test")
      .withValues(Array("false", "true", "UnseenLabel"))
      .toMetadata()
=======
    val meta = new MetadataBuilder().putString("test", "myValue").build()
>>>>>>> 0a461e9d
    val withData = height.copy(distributions = dist, metadata = Option(meta))
    val jsonIn = withData.toJson()
    val parsedFeature = FeatureJsonHelper.fromJsonString(jsonIn, stages, features)
    val res = parsedFeature.get
    res shouldBe a[Feature[_]]
    res.name shouldBe withData.name
    res.isResponse shouldBe withData.isResponse
    res.originStage shouldBe withData.originStage
    res.metadata shouldBe withData.metadata
    // res.distributions shouldBe withData.distributions
    res.uid shouldBe withData.uid
    res.wtt.tpe =:= withData.wtt.tpe shouldBe true
  }


}<|MERGE_RESOLUTION|>--- conflicted
+++ resolved
@@ -33,14 +33,7 @@
 import com.salesforce.op._
 import com.salesforce.op.filters.FeatureDistribution
 import com.salesforce.op.test.{PassengerFeaturesTest, TestCommon}
-<<<<<<< HEAD
-import com.salesforce.op.utils.json.JsonUtils
 import org.apache.spark.ml.attribute.NominalAttribute
-import com.salesforce.op.utils.spark.RichMetadata._
-import org.apache.spark.sql.types.Metadata
-=======
-import org.apache.spark.sql.types.MetadataBuilder
->>>>>>> 0a461e9d
 import org.json4s.MappingException
 import org.junit.runner.RunWith
 import org.scalatest.FlatSpec
@@ -108,14 +101,10 @@
   it should "serialize and deserialize all information" in new DifferentParents {
     val dist = Seq(new FeatureDistribution(name = "dt", key = None, count = 1, nulls = 0,
     distribution = Array(0.5), summaryInfo = Array(1.0)))
-<<<<<<< HEAD
     val meta = NominalAttribute.defaultAttr
       .withName("test")
       .withValues(Array("false", "true", "UnseenLabel"))
       .toMetadata()
-=======
-    val meta = new MetadataBuilder().putString("test", "myValue").build()
->>>>>>> 0a461e9d
     val withData = height.copy(distributions = dist, metadata = Option(meta))
     val jsonIn = withData.toJson()
     val parsedFeature = FeatureJsonHelper.fromJsonString(jsonIn, stages, features)
