--- conflicted
+++ resolved
@@ -64,12 +64,7 @@
   implicit val doubleOptEquality = new Equality[Option[Double]] {
     def areEqual(a: Option[Double], b: Any): Boolean = b match {
       case None => a.isEmpty
-<<<<<<< HEAD
       case Some(d: Double) => (a.exists(_.isNaN) && d.isNaN) || a.contains(d)
-=======
-      case Some(s: Double) => (a.exists(_.isNaN) && s.isNaN) ||
-        (a.nonEmpty && a.contains(s))
->>>>>>> c0d6ecb2
       case _ => false
     }
   }
