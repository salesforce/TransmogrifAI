/*
 * Copyright (c) 2017, Salesforce.com, Inc.
 * All rights reserved.
 *
 * Redistribution and use in source and binary forms, with or without
 * modification, are permitted provided that the following conditions are met:
 *
 * * Redistributions of source code must retain the above copyright notice, this
 *   list of conditions and the following disclaimer.
 *
 * * Redistributions in binary form must reproduce the above copyright notice,
 *   this list of conditions and the following disclaimer in the documentation
 *   and/or other materials provided with the distribution.
 *
 * * Neither the name of the copyright holder nor the names of its
 *   contributors may be used to endorse or promote products derived from
 *   this software without specific prior written permission.
 *
 * THIS SOFTWARE IS PROVIDED BY THE COPYRIGHT HOLDERS AND CONTRIBUTORS "AS IS"
 * AND ANY EXPRESS OR IMPLIED WARRANTIES, INCLUDING, BUT NOT LIMITED TO, THE
 * IMPLIED WARRANTIES OF MERCHANTABILITY AND FITNESS FOR A PARTICULAR PURPOSE ARE
 * DISCLAIMED. IN NO EVENT SHALL THE COPYRIGHT HOLDER OR CONTRIBUTORS BE LIABLE
 * FOR ANY DIRECT, INDIRECT, INCIDENTAL, SPECIAL, EXEMPLARY, OR CONSEQUENTIAL
 * DAMAGES (INCLUDING, BUT NOT LIMITED TO, PROCUREMENT OF SUBSTITUTE GOODS OR
 * SERVICES; LOSS OF USE, DATA, OR PROFITS; OR BUSINESS INTERRUPTION) HOWEVER
 * CAUSED AND ON ANY THEORY OF LIABILITY, WHETHER IN CONTRACT, STRICT LIABILITY,
 * OR TORT (INCLUDING NEGLIGENCE OR OTHERWISE) ARISING IN ANY WAY OUT OF THE USE
 * OF THIS SOFTWARE, EVEN IF ADVISED OF THE POSSIBILITY OF SUCH DAMAGE.
 */

package com.salesforce.op

import java.io.File

import com.salesforce.op.OpWorkflowModelReadWriteShared.FieldNames._
import com.salesforce.op.features.OPFeature
import com.salesforce.op.features.types.{Real, RealNN}
import com.salesforce.op.filters._
import com.salesforce.op.readers.{AggregateAvroReader, DataReaders}
import com.salesforce.op.stages.OPStage
import com.salesforce.op.stages.sparkwrappers.generic.SwUnaryEstimator
import com.salesforce.op.test.{Passenger, PassengerSparkFixtureTest}
import org.apache.spark.ml.feature.{StandardScaler, StandardScalerModel}
import org.joda.time.DateTime
import org.json4s.jackson.JsonMethods._
import org.json4s.{DefaultFormats, Formats, JArray, JValue}
import org.junit.runner.RunWith
import org.scalatest.junit.JUnitRunner
import org.scalatest.{BeforeAndAfterEach, FlatSpec}
import org.slf4j.LoggerFactory


@RunWith(classOf[JUnitRunner])
class OpWorkflowModelReaderWriterTest
  extends FlatSpec with UIDReset with PassengerSparkFixtureTest with BeforeAndAfterEach {

  implicit val jsonFormats: Formats = DefaultFormats
  val log = LoggerFactory.getLogger(this.getClass)

  val workflowParams = OpParams(
    stageParams = Map("a" -> Map("aa" -> 1, "aaa" -> 2), "b" -> Map("bb" -> 3, "bbb" -> 4)),
    readerParams = Map("test" -> new ReaderParams(Some("a"), Some(3), Map.empty))
  )
  var saveFlowPath: String = _
  var saveModelPath: String = _

  val saveFlowPathStable: String = tempDir + "/op-rw-wf-test-" + DateTime.now().getMillis

  override protected def beforeEach(): Unit = {
    super.beforeEach()
    saveFlowPath = tempDir + "/op-rw-wf-test-" + DateTime.now().getMillis
    saveModelPath = tempDir + "/op-rw-wf-model-test-" + DateTime.now().getMillis
  }

  override def afterAll: Unit = {
    super.afterAll
    deleteRecursively(new File(saveFlowPathStable))
  }

  // dummy data source
  val dummyReader: AggregateAvroReader[Passenger] = DataReaders.Aggregate.avro[Passenger](
    path = Some(""),
    key = _.getPassengerId.toString,
    aggregateParams = null
  )

  val distributions = Array(FeatureDistribution("a", None, 1L, 1L, Array(1.0), Array(1.0)),
    FeatureDistribution("b", Option("b"), 2L, 2L, Array(2.0), Array(2.0)))

  val rawFeatureFilterResults = RawFeatureFilterResults(
    rawFeatureDistributions = distributions
  )


  def makeDummyModel(wf: OpWorkflow): OpWorkflowModel = {
    val model = new OpWorkflowModel(wf.uid, wf.parameters)
      .setStages(wf.stages)
      .setFeatures(wf.resultFeatures)
      .setParameters(wf.parameters)
      .setRawFeatureFilterResults(rawFeatureFilterResults)

    model.setReader(wf.reader.get)
  }

  def makeModelAndJson(wf: OpWorkflow): (OpWorkflowModel, JValue) = {
    val wfM = makeDummyModel(wf)
    val json = OpWorkflowModelWriter.toJson(wfM, saveModelPath)
    log.info(json)
    (wfM, parse(json))
  }

  trait SingleStageFlow {
    val density = weight / height
    val wf = new OpWorkflow()
      .setReader(dummyReader)
      .setResultFeatures(density)
      .setParameters(workflowParams)
      .setRawFeatureFilterResults(rawFeatureFilterResults)
    val (wfM, jsonModel) = makeModelAndJson(wf)
  }

  trait MultiStageFlow {
    val density = weight / height
    val weight2 = density * height
    val dummy = height * height // dead branch
    val wf = new OpWorkflow()
      .setReader(dummyReader)
      .setResultFeatures(density, weight2)
      .setParameters(workflowParams)
      .setRawFeatureFilterResults(rawFeatureFilterResults)
    val (wfM, jsonModel) = makeModelAndJson(wf)
  }

  trait RawFeatureFlow {
    val wf = new OpWorkflow()
      .setReader(dummyReader)
      .setResultFeatures(weight)
      .setParameters(workflowParams)
      .setRawFeatureFilterResults(rawFeatureFilterResults)
    val (wfM, jsonModel) = makeModelAndJson(wf)
  }

  trait SwSingleStageFlow {
    val scaler = new StandardScaler().setWithStd(false).setWithMean(false)
    val swEstimator = new SwUnaryEstimator[RealNN, RealNN, StandardScalerModel, StandardScaler](
      inputParamName = "foo",
      outputParamName = "foo2",
      operationName = "foo3",
      sparkMlStageIn = Some(scaler)
    )
    val scaled = height.transformWith(swEstimator)
    val wf = new OpWorkflow()
      .setParameters(workflowParams)
      .setReader(dummyReader)
      .setResultFeatures(scaled)
      .setRawFeatureFilterResults(rawFeatureFilterResults)
    val (wfM, jsonModel) = makeModelAndJson(wf)
  }

  "Single Stage OpWorkflowWriter" should "have proper json entries" in new SingleStageFlow {
    val modelKeys = jsonModel.extract[Map[String, Any]].keys
    modelKeys should contain theSameElementsAs OpWorkflowModelReadWriteShared.FieldNames.values.map(_.entryName)
  }

  it should "have correct result id" in new SingleStageFlow {
    val idsM = (jsonModel \ ResultFeaturesUids.entryName).extract[Array[String]]
    idsM should contain theSameElementsAs Array(density.uid)
  }

  it should "have a single stage" in new SingleStageFlow {
    val stagesM = (jsonModel \ Stages.entryName).extract[JArray]
    stagesM.values.size shouldBe 1
  }

  it should "have 3 features" in new SingleStageFlow {
    val featsM = (jsonModel \ AllFeatures.entryName).extract[JArray]
    featsM.values.size shouldBe 3
  }

  it should "have correct uid" in new SingleStageFlow {
    val uidM = (jsonModel \ Uid.entryName).extract[String]
    uidM shouldBe wf.uid
  }

  it should "have correct parameters" in new SingleStageFlow {
    val paramsM = OpParams.fromString((jsonModel \ Parameters.entryName).extract[String]).get
    paramsM.readerParams.toString() shouldBe workflowParams.readerParams.toString()
    paramsM.stageParams shouldBe workflowParams.stageParams
  }

  "MultiStage OpWorkflowWriter" should "recover all relevant stages" in new MultiStageFlow {
    val stagesM = (jsonModel \ Stages.entryName).extract[JArray]
    stagesM.values.size shouldBe 2
  }

  it should "recover all relevant features" in new MultiStageFlow {
    val featsM = (jsonModel \ AllFeatures.entryName).extract[JArray]
    featsM.values.size shouldBe 4
  }

  it should "have the correct results feature ids" in new MultiStageFlow {
    val idsM = (jsonModel \ ResultFeaturesUids.entryName).extract[Array[String]]
    idsM should contain theSameElementsAs Array(density.uid, weight2.uid)
  }

  "Raw feature only OpWorkflowWriter" should "recover no stages" in new RawFeatureFlow {
    val stagesM = (jsonModel \ Stages.entryName).extract[JArray]
    stagesM.values.length shouldBe 0
  }

  it should "recover raw feature in feature list" in new RawFeatureFlow {
    val featsM = (jsonModel \ AllFeatures.entryName).extract[JArray]
    featsM.values.size shouldBe 1
  }

  it should "have the correct results feature ids" in new RawFeatureFlow {
    val idsM = (jsonModel \ ResultFeaturesUids.entryName).extract[Array[String]]
    idsM should contain theSameElementsAs Array(weight.uid)
  }

  Spec[OpWorkflowModelReader] should "load proper single stage workflow" in new SingleStageFlow {
    wfM.save(saveModelPath)
    val wfMR = wf.loadModel(saveModelPath)
    compareWorkflowModels(wfMR, wfM)
  }

  it should "load proper multiple stage workflow" in new MultiStageFlow {
    wfM.save(saveModelPath)
    val wfMR = wf.loadModel(saveModelPath)
    compareWorkflowModels(wfMR, wfM)
  }

  it should "load proper raw feature workflow" in new RawFeatureFlow {
    wfM.save(saveModelPath)
    val wfMR = wf.loadModel(saveModelPath)
    compareWorkflowModels(wfMR, wfM)
  }

  it should "load proper workflow with spark wrapped stages" in new SwSingleStageFlow {
    wfM.save(saveModelPath)
    val wfMR = wf.loadModel(saveModelPath)
    compareWorkflowModels(wfMR, wfM)
  }

  it should "work for models" in new SingleStageFlow {
    wf.setReader(dataReader)
    val model = wf.train()
    model.save(saveFlowPath)
    val wfMR = wf.loadModel(saveFlowPath)
    compareWorkflowModels(model, wfMR)
  }

  trait VectorizedFlow extends UIDReset {
    val cat = Seq(gender, boarded, height, age, description).transmogrify()
    val catHead = cat.map[Real](v => Real(v.value.toArray.headOption))
    val wf = new OpWorkflow()
      .setParameters(workflowParams)
      .setResultFeatures(catHead)
  }

  it should "load workflow model with vectorized feature" in new VectorizedFlow {
    wf.setReader(dataReader)
    val wfM = wf.train()
    wfM.save(saveFlowPath)
    val wfMR = wf.loadModel(saveFlowPath)
    compareWorkflowModels(wfMR, wfM)
  }

  it should "save a workflow model that has a RawFeatureFilter" in new VectorizedFlow {
    wf.withRawFeatureFilter(Some(dataReader), None, minFillRate = 0.8)
    val wfM = wf.train()
    wfM.save(saveFlowPathStable)
    wf.getBlacklist().map(_.name) should contain theSameElementsAs Array("age", "description")
    val wfMR = wf.loadModel(saveFlowPathStable)
    wfMR.getBlacklist().map(_.name) should contain theSameElementsAs Array("age", "description")
    compareWorkflowModels(wfM, wfMR)
  }

  it should "load a workflow model that has a RawFeatureFilter and a different workflow" in new VectorizedFlow {
    val wfM = wf.loadModel(saveFlowPathStable)
    wf.getResultFeatures().head.name shouldBe wfM.getResultFeatures().head.name
    wf.getResultFeatures().head.history().originFeatures should contain theSameElementsAs
      Array("age", "boarded", "description", "gender", "height")
    wfM.getResultFeatures().head.history().originFeatures should contain theSameElementsAs
      Array("boarded", "gender", "height")
    wfM.getBlacklist().map(_.name) should contain theSameElementsAs Array("age", "description")
  }

  it should "load model and allow copying it" in new VectorizedFlow {
    val wfM = wf.loadModel(saveFlowPathStable)
    val copy = wfM.copy()
    copy.uid shouldBe wfM.uid
    copy.trainingParams.toString shouldBe wfM.trainingParams.toString
    copy.isWorkflowCV shouldBe wfM.isWorkflowCV
    copy.reader shouldBe wfM.reader
    copy.resultFeatures shouldBe wfM.resultFeatures
    copy.rawFeatures shouldBe wfM.rawFeatures
    copy.blacklistedFeatures shouldBe wfM.blacklistedFeatures
    copy.blacklistedMapKeys shouldBe wfM.blacklistedMapKeys
    copy.rawFeatureFilterResults shouldBe wfM.rawFeatureFilterResults
    copy.stages.map(_.uid) shouldBe wfM.stages.map(_.uid)
    copy.parameters.toString shouldBe wfM.parameters.toString
  }

  it should "be able to load a old version of a saved model" in new VectorizedFlow {
    val wfM = wf.loadModel("src/test/resources/OldModelVersion")
    wfM.getBlacklist().isEmpty shouldBe true
  }

<<<<<<< HEAD
  it should "be able to load a old version of a saved model (v0.5.1)" in new VectorizedFlow {
    // note: in these old models, raw feature filter config will be set to the config defaults
    // but we never re-initialize raw feature filter when loading a model (only scoring, no training)
    val wfM = wf.loadModel("src/test/resources/OldModelVersion_0_5_1")
    wfM.getRawFeatureFilterResults().rawFeatureFilterMetrics shouldBe empty
    wfM.getRawFeatureFilterResults().exclusionReasons shouldBe empty
=======
  it should "error on loading a model without workflow" in {
    val error = intercept[RuntimeException](OpWorkflowModel.load(saveFlowPathStable))
    error.getMessage should startWith("Failed to load Workflow from path")
    error.getCause.isInstanceOf[NotImplementedError] shouldBe true
    error.getCause.getMessage shouldBe "Loading models without the original workflow is currently not supported"
>>>>>>> b89723aa
  }

  def compareFeatures(f1: Array[OPFeature], f2: Array[OPFeature]): Unit = {
    f1.length shouldBe f2.length
    f1.sortBy(_.uid) should contain theSameElementsAs f2.sortBy(_.uid)
  }

  // Ordering of stages is important
  def compareStages(stages1: Array[OPStage], stages2: Array[OPStage]): Unit = {
    stages1.length shouldBe stages2.length
    stages1.zip(stages2).foreach {
      case (s1, s2) => {
        s1.uid shouldBe s2.uid
        compareFeatures(s1.getInputFeatures(), s2.getInputFeatures())

        val s1Feats: Array[OPFeature] = Array(s1.getOutput())
        val s2Feats: Array[OPFeature] = Array(s2.getOutput())
        compareFeatures(s1Feats, s2Feats)
      }
    }
  }

  def compareWorkflows(wf1: OpWorkflow, wf2: OpWorkflow): Unit = {
    wf1.uid shouldBe wf2.uid
    compareParams(wf1.parameters, wf2.parameters)
    compareFeatures(wf1.resultFeatures, wf2.resultFeatures)
    compareFeatures(wf1.blacklistedFeatures, wf2.blacklistedFeatures)
    compareFeatures(wf1.rawFeatures, wf2.rawFeatures)
    compareStages(wf1.stages, wf2.stages)
    RawFeatureFilterResultsComparison.compare(wf1.getRawFeatureFilterResults(), wf2.getRawFeatureFilterResults())
  }

  def compareWorkflowModels(wf1: OpWorkflowModel, wf2: OpWorkflowModel): Unit = {
    wf1.uid shouldBe wf2.uid
    compareParams(wf1.trainingParams, wf2.trainingParams)
    compareParams(wf1.parameters, wf2.parameters)
    compareFeatures(wf1.resultFeatures, wf2.resultFeatures)
    compareFeatures(wf1.blacklistedFeatures, wf2.blacklistedFeatures)
    compareFeatures(wf1.rawFeatures, wf2.rawFeatures)
    compareStages(wf1.stages, wf2.stages)
    RawFeatureFilterResultsComparison.compare(wf1.getRawFeatureFilterResults(), wf2.getRawFeatureFilterResults())
  }

  def compareParams(p1: OpParams, p2: OpParams): Unit = {
    p1.stageParams shouldBe p2.stageParams
    p1.readerParams.toString() shouldBe p2.readerParams.toString()
    p1.customParams shouldBe p2.customParams
  }
}

trait UIDReset {
  UID.reset()
}<|MERGE_RESOLUTION|>--- conflicted
+++ resolved
@@ -307,20 +307,19 @@
     wfM.getBlacklist().isEmpty shouldBe true
   }
 
-<<<<<<< HEAD
   it should "be able to load a old version of a saved model (v0.5.1)" in new VectorizedFlow {
     // note: in these old models, raw feature filter config will be set to the config defaults
     // but we never re-initialize raw feature filter when loading a model (only scoring, no training)
     val wfM = wf.loadModel("src/test/resources/OldModelVersion_0_5_1")
     wfM.getRawFeatureFilterResults().rawFeatureFilterMetrics shouldBe empty
     wfM.getRawFeatureFilterResults().exclusionReasons shouldBe empty
-=======
+  }
+
   it should "error on loading a model without workflow" in {
     val error = intercept[RuntimeException](OpWorkflowModel.load(saveFlowPathStable))
     error.getMessage should startWith("Failed to load Workflow from path")
     error.getCause.isInstanceOf[NotImplementedError] shouldBe true
     error.getCause.getMessage shouldBe "Loading models without the original workflow is currently not supported"
->>>>>>> b89723aa
   }
 
   def compareFeatures(f1: Array[OPFeature], f2: Array[OPFeature]): Unit = {
